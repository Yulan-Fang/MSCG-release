--- conflicted
+++ resolved
@@ -80,11 +80,7 @@
 
 // Calculate a squared distance and one derivative.
 
-<<<<<<< HEAD
-bool conditionally_calc_squared_distance_and_derivatives(const int* particle_ids, const std::array<double, DIMENSION>* const &particle_positions, const real *simulation_box_half_lengths, const double cutoff2, double &param_val, std::array<double, DIMENSION>* &derivatives)
-=======
 void calc_squared_distance_and_derivatives(const int* particle_ids, const std::array<double, DIMENSION>* const &particle_positions, const real *simulation_box_half_lengths, const double cutoff2, double &param_val, std::array<double, DIMENSION>* &derivatives)
->>>>>>> 606c4417
 {
     double rr2 = 0.0;
     std::array<double, DIMENSION> displacement;
@@ -92,8 +88,6 @@
     for (int i = 0; i < DIMENSION; i++) {
         rr2 += displacement[i] * displacement[i];
     }
-<<<<<<< HEAD
-=======
     for (int i = 0; i < DIMENSION; i++) {
       derivatives[0][i] = 2.0 * displacement[i];
     }
@@ -122,7 +116,6 @@
     for (int i = 0; i < DIMENSION; i++) {
         rr2 += displacement[i] * displacement[i];
     }
->>>>>>> 606c4417
     if (rr2 > cutoff2) {
         return false;
     } else {
@@ -172,13 +165,8 @@
         // Calculate the cosine
         double rr_20 = sqrt(rr2_20);
         double rr_21 = sqrt(rr2_21);
-<<<<<<< HEAD
-		double cos_theta = dot_product(dist_derivs_20[0], dist_derivs_21[0]) / (4.0 * rr_20 * rr_21);
-		check_cos(cos_theta);
-=======
 	double cos_theta = dot_product(dist_derivs_20[0], dist_derivs_21[0]) / (4.0 * rr_20 * rr_21);
 	check_cos(cos_theta);
->>>>>>> 606c4417
         
         // Calculate the angle.
         double theta = acos(cos_theta);
@@ -192,13 +180,8 @@
 
         for (unsigned i = 0; i < DIMENSION; i++) {
         	// derivatives for the end particles
-<<<<<<< HEAD
-        	derivatives[0][i] = 0.5 * DEGREES_PER_RADIAN * (dist_derivs_21[0][i] * rr_01_1 - rr_00c * dist_derivs_20[0][i]);
-            derivatives[1][i] = 0.5 * DEGREES_PER_RADIAN * (dist_derivs_20[0][i] * rr_01_1 - rr_11c * dist_derivs_21[0][i]);
-=======
 	  derivatives[0][i] = 0.5 * DEGREES_PER_RADIAN * (dist_derivs_21[0][i] * rr_01_1 - rr_00c * dist_derivs_20[0][i]);
 	  derivatives[1][i] = 0.5 * DEGREES_PER_RADIAN * (dist_derivs_20[0][i] * rr_01_1 - rr_11c * dist_derivs_21[0][i]);
->>>>>>> 606c4417
         }
         delete [] dist_derivs_20;
     	delete [] dist_derivs_21;
@@ -236,13 +219,8 @@
         double rr_11c = cos_theta / (rr_21 * rr_21 * sin_theta);
 
         for (unsigned i = 0; i < DIMENSION; i++) {
-<<<<<<< HEAD
-            derivatives[0][i] = - 0.5 * (dist_derivs_21[0][i] * rr_01_1 + rr_00c * dist_derivs_20[0][i]);
-            derivatives[1][i] = - 0.5 * (dist_derivs_20[0][i] * rr_01_1 + rr_11c * dist_derivs_21[0][i]);
-=======
 	  derivatives[0][i] = - 0.5 * (dist_derivs_21[0][i] * rr_01_1 + rr_00c * dist_derivs_20[0][i]);
 	  derivatives[1][i] = - 0.5 * (dist_derivs_20[0][i] * rr_01_1 + rr_11c * dist_derivs_21[0][i]);
->>>>>>> 606c4417
         }
     }    
     return true;
@@ -531,8 +509,6 @@
 	} else {
 		param_val = theta;
 	}    	
-<<<<<<< HEAD
-=======
 }
 
 void calc_radius_of_gyration(const int* particle_ids, const std::array<double, DIMENSION>* const &particle_positions, const real *simulation_box_half_lengths, const int num_particles, double &param_val)
@@ -584,7 +560,6 @@
 		param_val += exp( - 0.5 * diff * diff / sigma2);
 	}
 	param_val /= (double)(n_helical_ids);
->>>>>>> 606c4417
 }
 
 inline void check_sine(double &s)

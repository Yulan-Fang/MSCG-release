--- conflicted
+++ resolved
@@ -21,11 +21,7 @@
 
 // Input extraction functions.
 int extract_index_among_defined_from_line(InteractionClassSpec* ispec, std::string &buff, const int num_cg_types);
-<<<<<<< HEAD
-inline void extract_types_and_range(std::string* elements, const InteractionClassType type, const int n_body, std::vector<int> &types, double &low, double &high, char** name, const int n_cg_types, char** density_group_names, const int n_density_groups, int &index_among_defined);
-=======
 inline void extract_types_and_range(std::string* elements, const InteractionClassType type, const int n_body, std::vector<int> &types, double &low, double &high, char** name, const int n_cg_types, char** density_group_names, const int n_density_groups, char** molecule_group_names, const int n_molecule_groups, int &index_among_defined);
->>>>>>> 606c4417
 inline void read_types(const int n_body, std::vector<int> &types, std::string* elements, const int n_types, char** name);
 
 // Non-standard setup functions.
@@ -98,13 +94,9 @@
 {
 	std::vector<int> types = get_interaction_types(intrxn_index_among_defined);
 	std::string namestring = std::string(type_names[types[0] - 1]);
-<<<<<<< HEAD
-	for(unsigned i = 1; i < types.size(); i++) {
-=======
 	unsigned size = types.size();
 	if (size == 5) size = 2; // work around for R15 quints
     for(unsigned i = 1; i < types.size(); i++) {
->>>>>>> 606c4417
         namestring += delimiter + type_names[types[i] - 1];
     }
 	return namestring;
@@ -124,15 +116,12 @@
 	if(ispec->class_type == kDensity) {
 		DensityClassSpec* dspec = dynamic_cast<DensityClassSpec*>( ispec );
 		return dspec->density_group_names;
-<<<<<<< HEAD
-=======
 	} else if(ispec->class_type == kRadiusofGyration) {
 		RadiusofGyrationClassSpec* rg_spec = dynamic_cast<RadiusofGyrationClassSpec*>( ispec );
 		return rg_spec->molecule_group_names;
 	} else if(ispec->class_type == kHelical) {
 		HelicalClassSpec* h_spec = dynamic_cast<HelicalClassSpec*>( ispec );
 		return h_spec->molecule_group_names;
->>>>>>> 606c4417
 	} else {
 		return cg_name;
 	}
@@ -202,11 +191,7 @@
 void check_angular_interaction_range_cutoffs(AngularClassSpec *const ispec)
 {
 	for (int i = 0; i < ispec->n_defined; i++) {
-<<<<<<< HEAD
-		if (ispec->defined_to_matched_intrxn_index_map[i] != 0) {
-=======
 		if (ispec->defined_to_matched_intrxn_index_map[i] != 0) { // This includes antisymmetric (i.e. force) and symmetric (i.e. MS-CODE) interactions.
->>>>>>> 606c4417
 			if (ispec->upper_cutoffs[i] > 180.0 + VERYSMALL_F || ispec->lower_cutoffs[i] < -VERYSMALL_F) {
 				fprintf(stderr, "The interaction range (%lf to %lf) specified in the range file is goes outside of the allowed range (0 to 180).\n", ispec->lower_cutoffs[i], ispec->upper_cutoffs[i]);
 				fprintf(stderr, "Please adjust and run again.\n");
@@ -230,14 +215,11 @@
     
     int n_fields;
     int n_expected = 3 + get_n_body();
-<<<<<<< HEAD
-=======
     if (class_type == kOneBody) {
     	n_expected = 1 + get_n_body();
     } else if (class_type == kHelical) {
     	n_expected += 2;
     }
->>>>>>> 606c4417
     
 	std::vector<int> types(get_n_body());
 	std::string* elements = new std::string[n_expected + 1];
@@ -252,18 +234,12 @@
 		read_rmin_class(elements, get_n_body(), i, mode);
 
         // If the mode is none, the interaction is not actually in the model.
-<<<<<<< HEAD
-        // If the mode is fm or fm+tab/tab+fm, the interaction should be force matched.
-        // If the mode is tab or fm+tab/tab+fm, the interaction should be tabulated.
-         
-=======
         // If the mode is fm or fm+tab/tab+fm or fm+tabsym/tabsym+fm, the interaction should be force matched.
         // If the mode is tab or fm+tab/tab+fm or sym+tab, the interaction should be tabulated.
         // If the mode is sym or sym+tab or sym+tabsym/symtab+sym, the interaction should be determined using symmetric (i.e. MS-CODE) interactions.
         // If the mode is tabsym or fm+tabsym/tabsym+fm or sym+tabsym/tabsym+sym, the interaction should be tabulated using symmetric interactions.
         // Note: For one body interactions, all fitting settings (fm and sym) do the same thing -- as do all table settings (tab and tabsym).
         
->>>>>>> 606c4417
         check_mode(mode);
 
         if (strcmp(mode,"fm") == 0 || strcmp(mode,"fm+tab") == 0 || strcmp(mode,"fm+tabsym") == 0
@@ -276,22 +252,12 @@
             // numbers of bins.
 			adjust_cutoffs_for_basis(i);
         }
-<<<<<<< HEAD
-        if (strcmp(mode,"tab") == 0 || strcmp(mode,"fm+tab") == 0 || strcmp(mode,"tab+fm") == 0) {
-=======
         if (strcmp(mode,"tab") == 0 || strcmp(mode,"fm+tab") == 0 || strcmp(mode,"sym+tab") == 0
          || strcmp(mode,"tab+fm") == 0 || strcmp(mode,"tab+sym") == 0) {
->>>>>>> 606c4417
 			// This interaction is tabulated.
 			// Increment the running total of the tabulated interactions.
 			total_tabulated++;
 			defined_to_tabulated_intrxn_index_map[i] = total_tabulated;
-<<<<<<< HEAD
-		}	
-    }
-    n_to_force_match = total_to_fm;
-    n_force = total_to_fm;
-=======
 		}
 		if (strcmp(mode,"sym") == 0 || strcmp(mode,"sym+tabsym") == 0 || strcmp(mode, "sym+tab") == 0
 		 || strcmp(mode,"tabsym+sym") == 0 || strcmp(mode, "tab+sym") == 0) {
@@ -319,7 +285,6 @@
     n_to_force_match = total_to_fm;
     n_force = total_to_fm - total_symmetric;
     n_symmetric = total_symmetric;
->>>>>>> 606c4417
     n_tabulated = total_tabulated;
     n_tabsym = total_symmetric_tabulated;
     printf("Will force match %d %s interactions and %d are interactions tabulated", n_to_force_match, get_full_name().c_str(), n_tabulated);
@@ -340,11 +305,6 @@
     int n_fields;
     
     DensityClassSpec* dspec;
-<<<<<<< HEAD
-	if (class_type == kDensity) {
-		dspec = static_cast<DensityClassSpec*>(this);
-	} 		
-=======
 	RadiusofGyrationClassSpec* rgspec;
 	HelicalClassSpec* hspec;
 	if (class_type == kDensity) {
@@ -356,7 +316,6 @@
 	if (class_type == kHelical) {
 		hspec = static_cast<HelicalClassSpec*>(this);
 	}		
->>>>>>> 606c4417
     
     int n_expected = 3 + get_n_body();
     if (class_type == kOneBody) {
@@ -396,15 +355,12 @@
 		if (class_type == kDensity) {
 			read_types(get_n_body(), types, &elements[0], dspec->n_density_groups, name);
 			index_among_defined = calc_asymmetric_interaction_hash(types, dspec->n_density_groups);
-<<<<<<< HEAD
-=======
 		} else if (class_type == kHelical) {
 			read_types(get_n_body(), types, &elements[0], hspec->n_molecule_groups, name);
 			index_among_defined = calc_interaction_hash(types, hspec->n_molecule_groups);
 		} else if (class_type == kRadiusofGyration) {
 			read_types(get_n_body(), types, &elements[0], rgspec->n_molecule_groups, name);
 			index_among_defined = calc_interaction_hash(types, rgspec->n_molecule_groups);
->>>>>>> 606c4417
 		} else {
 			read_types(get_n_body(), types, &elements[0], n_cg_types, name);
 			index_among_defined = calc_interaction_hash(types, n_cg_types);
@@ -415,12 +371,8 @@
 		check_mode(mode);
 		total_intrxns++;
 		
-<<<<<<< HEAD
-        if (strcmp(mode,"fm") == 0 || strcmp(mode,"fm+tab") == 0 || strcmp(mode,"tab+fm") == 0) {
-=======
         if (strcmp(mode,"fm") == 0 || strcmp(mode,"fm+tab") == 0 || strcmp(mode,"fm+tabsym") == 0
          || strcmp(mode,"tab+fm") == 0 || strcmp(mode,"tabsym+fm") == 0) {
->>>>>>> 606c4417
 			// This interaction is to be force matched.
             // Increment running total and set the new index.
             total_to_fm++;
@@ -430,25 +382,12 @@
 			adjust_cutoffs_for_basis(index_among_defined);
             // Adjust nonbonded interactions to match the global cutoff.
         }
-<<<<<<< HEAD
-        if (strcmp(mode,"tab") == 0 || strcmp(mode,"fm+tab") == 0 || strcmp(mode,"tab+fm") == 0) {
-=======
         if (strcmp(mode,"tab") == 0 || strcmp(mode,"fm+tab") == 0 || strcmp(mode,"sym+tab") == 0
          || strcmp(mode,"tab+fm") == 0 || strcmp(mode,"tab+sym") == 0) {
->>>>>>> 606c4417
 			// This interaction is tabulated.
 			// Increment the running total of the tabulated interactions.
 			total_tabulated++;
 			defined_to_tabulated_intrxn_index_map[index_among_defined] = total_tabulated;
-<<<<<<< HEAD
-		}	
-    	std::getline(range_in, line);
-    }
-    n_to_force_match = total_to_fm;
-    n_force = total_to_fm;
-    n_tabulated = total_tabulated;
-    printf("Will force match %d %s interactions and %d are interactions tabulated", n_to_force_match, get_full_name().c_str(), n_tabulated);
-=======
 		}
 		if (strcmp(mode,"sym") == 0 || strcmp(mode,"sym+tabsym") == 0 || strcmp(mode, "sym+tab") == 0
 		 || strcmp(mode,"tabsym+sym") == 0 || strcmp(mode, "tab+sym") == 0) {
@@ -481,7 +420,6 @@
     n_tabsym = total_symmetric_tabulated;
     printf("Will force match %d %s interactions and %d are interactions tabulated", n_to_force_match, get_full_name().c_str(), n_tabulated);
     if (n_symmetric != 0 || n_tabsym != 0) printf(": %d are symmetric, and %d are tabulated symmetric interactions", n_symmetric, n_tabsym);
->>>>>>> 606c4417
     printf(".\n");
 	delete [] elements;
 }
@@ -495,8 +433,6 @@
 	sprintf(mode, "%s", elements[position + 2].c_str());	
 }
 
-<<<<<<< HEAD
-=======
 void OneBodyClassSpec::read_rmin_class(std::string* &elements, const int position, const int index_among_defined, char* mode)
 {
 	lower_cutoffs[index_among_defined] = 0.0;
@@ -504,7 +440,6 @@
 	sprintf(mode, "%s", elements[position].c_str());	
 }
 
->>>>>>> 606c4417
 void DensityClassSpec::read_rmin_class(std::string* &elements, const int position, const int index_among_defined, char* mode) 
 {
 	lower_cutoffs[index_among_defined] = atof(elements[position].c_str());
@@ -516,8 +451,6 @@
 	}
 }
 
-<<<<<<< HEAD
-=======
 void HelicalClassSpec::read_rmin_class(std::string* &elements, const int position, const int index_among_defined, char* mode) 
 {
 	lower_cutoffs[index_among_defined] = atof(elements[position].c_str());
@@ -527,7 +460,6 @@
 	sigma2[index_among_defined] = atof(elements[position + 4].c_str());
 }
 
->>>>>>> 606c4417
 int extract_index_among_defined_from_line(InteractionClassSpec* ispec, std::string &buff, const int num_cg_types)
 {
 	int hash_val;
@@ -548,20 +480,11 @@
 	return ispec->get_index_from_hash(hash_val);
 }
 
-<<<<<<< HEAD
-inline void extract_types_and_range(std::string* elements, const InteractionClassType type, const int n_body, std::vector<int> &types, double &low, double &high, char** name, const int n_cg_types, char** density_group_names, const int n_density_groups, int &index_among_defined)
-=======
 inline void extract_types_and_range(std::string* elements, const InteractionClassType type, const int n_body, std::vector<int> &types, double &low, double &high, char** name, const int n_cg_types, char** density_group_names, const int n_density_groups, char** molecule_group_names, const int n_molecule_groups, int &index_among_defined)
->>>>>>> 606c4417
 {
 	// Read the base types and 
 	// look-up the index for this sub-interaction
 	
-<<<<<<< HEAD
-	if (type == kDensity) {
-		read_types(n_body, types, &elements[0], n_density_groups, density_group_names);
-		index_among_defined = calc_asymmetric_interaction_hash(types, n_density_groups);
-=======
 	// Note: Density look-up needs to be more sophisticated than this!
 	if (type == kDensity) {
 		read_types(n_body, types, &elements[0], n_density_groups, density_group_names);
@@ -569,7 +492,6 @@
 	} else if (type == kRadiusofGyration || type == kHelical) {
 		read_types(n_body, types, &elements[0], n_molecule_groups, molecule_group_names);
 		index_among_defined = calc_interaction_hash(types, n_molecule_groups);
->>>>>>> 606c4417
 	} else {
 		read_types(n_body, types, &elements[0], n_cg_types, name);
 		index_among_defined = calc_interaction_hash(types, n_cg_types);
@@ -593,15 +515,11 @@
 
 inline void check_mode(char* mode)
 {
-<<<<<<< HEAD
-    if (strcmp(mode,"none") != 0 && strcmp(mode,"fm") != 0 && strcmp(mode,"tab") != 0 && strcmp(mode,"fm+tab") != 0 && strcmp(mode,"tab+fm") != 0) {
-=======
     if (strcmp(mode,"none") != 0 && strcmp(mode,"fm") != 0 && strcmp(mode,"tab") != 0 && strcmp(mode,"fm+tab") != 0 &&
         strcmp(mode, "sym") != 0 && strcmp(mode, "symtab") != 0 && strcmp(mode, "sym+tabsym") != 0 && 
         strcmp(mode, "sym+tab") != 0 && strcmp(mode, "fm+tabsym") != 0 &&
         strcmp(mode,"tab+fm") != 0 && strcmp(mode, "tabsym+tab") != 0 &&
         strcmp(mode, "tab+sym") != 0 && strcmp(mode, "tabsym+fm") != 0 ){
->>>>>>> 606c4417
         fprintf(stderr, "Interaction mode %s is not recognized\n", mode);
         fflush(stderr);
     	exit(EXIT_FAILURE);
@@ -652,8 +570,6 @@
 			}
 		}
 	}
-<<<<<<< HEAD
-=======
 }
 
 void setup_periodic_index(InteractionClassSpec* iclass) 
@@ -708,7 +624,6 @@
 			}
 		}
 	}
->>>>>>> 606c4417
 }
 	
 void HelicalClassSpec::rebuild_helical_list(TopoList* molecule_list, TopoList* dihedral_list)
@@ -724,62 +639,6 @@
 	int max_molecule_size = molecule_list->max_partners_;
 	helical_list = new TopoList(n_molecules, 2, max_molecule_size);
 
-<<<<<<< HEAD
-void setup_periodic_index(InteractionClassSpec* iclass) 
-{
-	// Setup periodic flags for dihedral interactions based on upper and lower cutoff values.
-	// Only do this for angle-based dihedrals (not distance-based dihedrals).
-	if (iclass->class_subtype == 1) return;
-	for (int i = 0; i < iclass->n_defined; i++) {
-		// Only for matched interactions
-		if (iclass->defined_to_matched_intrxn_index_map[i] == 0) continue;
-		
-		// Check if this interaction meets the criteria for periodic interactions.
-		if (iclass->upper_cutoffs[i] > 179.0 && iclass->lower_cutoffs[i] < -179.0) {
-			// This only looks for an interaction that covers the whole range.
-			// It allows some flexibility in values near the edges since this will also get called for BI calculation directly from rangerinder.
-			printf("Treating dihedral interaction range (%lf to %lf) as fully periodic (-180 to 180).\n", iclass->lower_cutoffs[i], iclass->upper_cutoffs[i]);
-			iclass->defined_to_periodic_intrxn_index_map[i] = 1;
-			iclass->upper_cutoffs[i] = 180.0;
-			iclass->lower_cutoffs[i] = -180.0;
-		} else if (iclass->upper_cutoffs[i] < iclass->lower_cutoffs[i] || iclass->upper_cutoffs[i] > 180.0 + VERYSMALL_F || iclass->lower_cutoffs[i] + VERYSMALL_F < -180.0) {
-			// This looks for a range that passes through the periodic boundary.
-			// For example, this can be specified as either +140 to -140 or +140 to +220.
-			printf("Treating dihedral interaction range (%lf to %lf) as going through periodic wrapping.\n", iclass->lower_cutoffs[i], iclass->upper_cutoffs[i]);
-			iclass->defined_to_periodic_intrxn_index_map[i] = 2;	
-			
-			if (iclass->lower_cutoffs[i] < -180.0) {
-				iclass->lower_cutoffs[i] += 360.0;
-				iclass->upper_cutoffs[i] += 360.0;
-			}
-			
-			if (iclass->upper_cutoffs[i] < 180.0) {
-				iclass->upper_cutoffs[i] += 360.0;
-			}
-			if (iclass->upper_cutoffs[i] - iclass->lower_cutoffs[i] > 350.0 - VERYSMALL_F) {
-				printf("This dihedral interaction is nearly the entire interaction range!\n");
-				printf("Please change the interaction range to -180 to 180 to take advantage of periodic features.\n");
-				exit(EXIT_FAILURE);
-			}
-		}
-		// Make sure that these cutoff values are within the right range.
-		if (iclass->lower_cutoffs[i] < -180.0 - VERYSMALL_F || iclass->lower_cutoffs[i] > 540.0 ||
-				   iclass->upper_cutoffs[i] > 540.0 + VERYSMALL_F) {
-			printf("Invalid interaction range for dihedral angle (%lf to %lf)\n", iclass->lower_cutoffs[i], iclass->upper_cutoffs[i]);
-			if (iclass->lower_cutoffs[i] < -180.0 - VERYSMALL_F ) {
-				printf("Adjusting lower cutoff to -180.\n");
-				iclass->lower_cutoffs[i] = -180.0;
-			} else if (iclass->upper_cutoffs[i] > 540.0 && iclass->defined_to_periodic_intrxn_index_map[i] == 2) {
-				printf("Adjusting unwrapped upper cutoff to 540.0\n");
-				iclass->upper_cutoffs[i] = 540.0;
-			} else {			
-				exit(EXIT_FAILURE);
-			}
-		}
-	}
-}
-	
-=======
 	// Populate new list.
 	// For each site in a molecule, look for dihedral partners that are in that same molecule.
 	for (int mol = 0; mol < n_molecules; mol++) { // search each molecule
@@ -804,7 +663,6 @@
 	}
 }
 
->>>>>>> 606c4417
 void InteractionClassSpec::adjust_cutoffs_for_basis(int i)
 {
    if ((basis_type == kLinearSpline) || (basis_type == kBSpline) ||  (basis_type == kBSplineAndDeriv)) {
@@ -814,15 +672,10 @@
          upper_cutoffs[i] = floor( (upper_cutoffs[i] / output_binwidth) + 0.5 ) * output_binwidth;
         }
         // Now, round down the lower cutoff so that there is an integer number of a bin.
-<<<<<<< HEAD
-        lower_cutoffs[i] = upper_cutoffs[i] - floor( ((upper_cutoffs[i] - lower_cutoffs[i]) / fm_binwidth) + 0.5 ) * fm_binwidth;
-        if ((class_type != kDihedralBonded) && (lower_cutoffs[i] < 0.0)) lower_cutoffs[i] = 0.0;
-=======
         lower_cutoffs[i] = upper_cutoffs[i] - floor( ((upper_cutoffs[i] - lower_cutoffs[i]) / fm_binwidth) ) * fm_binwidth;
         if ((class_type != kDihedralBonded) && (lower_cutoffs[i] < 0.0)) lower_cutoffs[i] = 0.0;
     } else if (basis_type == kDelta) {
     	// Nothing to be done here.
->>>>>>> 606c4417
     }
 }
 
@@ -856,11 +709,8 @@
 				interaction_column_indices[counter + 1] -= 2;
 				if(defined_to_periodic_intrxn_index_map[i] != 1) interaction_column_indices[counter + 1] += get_bspline_k();
 			}
-<<<<<<< HEAD
-=======
 			// Delta basis is only 1 column wide.
 			else if (basis_type == kDelta) interaction_column_indices[counter + 1] = interaction_column_indices[counter] + 1;
->>>>>>> 606c4417
 			counter++;
 		    } else if ((basis_type == kPower) || (basis_type == kLJ) )
 		    {
@@ -910,19 +760,13 @@
 	defined_to_matched_intrxn_index_map = std::vector<unsigned>(n_defined, 0);
 	defined_to_symmetric_intrxn_index_map = std::vector<unsigned>(n_defined, 0);
 	defined_to_tabulated_intrxn_index_map = std::vector<unsigned>(n_defined, 0);
-<<<<<<< HEAD
-=======
 	defined_to_symtab_intrxn_index_map = std::vector<unsigned>(n_defined, 0);
->>>>>>> 606c4417
 	defined_to_periodic_intrxn_index_map = std::vector<unsigned>(n_defined, 0);
 	lower_cutoffs = new double[n_defined]();
 	upper_cutoffs = new double[n_defined]();
 	n_to_force_match = 0;
 	n_force = 0;
-<<<<<<< HEAD
-=======
 	n_symmetric = 0;
->>>>>>> 606c4417
 	n_tabulated = 0;
 	n_tabsym = 0;
 }
@@ -934,10 +778,7 @@
 	n_defined = 0;
 	n_to_force_match = 0;
 	n_force = 0;
-<<<<<<< HEAD
-=======
 	n_symmetric = 0;
->>>>>>> 606c4417
 	n_tabulated = 0;
 	n_tabsym = 0;
 	lower_cutoffs = new double[1]();
@@ -1043,13 +884,9 @@
     // The index array must be filled in from the range specifications in rmin.in and rmin_b.in.
 	std::list<InteractionClassSpec*>::iterator iclass_iterator;
 	for(iclass_iterator=cg->iclass_list.begin(); iclass_iterator != cg->iclass_list.end(); iclass_iterator++) {
-<<<<<<< HEAD
-		if( (*iclass_iterator)->class_type == kDensity  && (*iclass_iterator)->class_subtype == 0 ) {
-=======
 		if( ((*iclass_iterator)->class_type == kDensity || (*iclass_iterator)->class_type == kRadiusofGyration || (*iclass_iterator)->class_type == kHelical 
 		  || (*iclass_iterator)->class_type == kR13Bonded || (*iclass_iterator)->class_type == kR14Bonded || (*iclass_iterator)->class_type == kR15Bonded)
 		 && ((*iclass_iterator)->class_subtype == 0) ) {
->>>>>>> 606c4417
 			(*iclass_iterator)->dummy_setup_for_defined_interactions(&cg->topo_data);
 		} else {
 			(*iclass_iterator)->setup_for_defined_interactions(&cg->topo_data);
@@ -1063,13 +900,6 @@
     // Read normal range specifications.
     // Open the range files.
     std::ifstream nonbonded_range_in, bonded_range_in;
-<<<<<<< HEAD
-    std::ifstream density_range_in;
-    
-   	check_and_open_in_stream(nonbonded_range_in, "rmin.in"); 
-	check_and_open_in_stream(bonded_range_in, "rmin_b.in"); 
-    if (cg->density_interactions.class_subtype != 0) check_and_open_in_stream(density_range_in, "rmin_den.in"); 
-=======
     std::ifstream density_range_in, rg_range_in, one_body_range_in, dist_range_in, helical_range_in;
     
    	check_and_open_in_stream(nonbonded_range_in, "rmin.in"); 
@@ -1082,7 +912,6 @@
 	    cg->r14_interactions.class_subtype != 0 ||
 	    cg->r15_interactions.class_subtype != 0 ) check_and_open_in_stream(dist_range_in, "rmin_r.in");
     if (cg->helical_interactions.class_subtype != 0) check_and_open_in_stream(helical_range_in, "rmin_hel.in"); 
->>>>>>> 606c4417
     
 	// Read the ranges.
 	for(iclass_iterator=cg->iclass_list.begin(); iclass_iterator != cg->iclass_list.end(); iclass_iterator++) {
@@ -1093,9 +922,6 @@
             (*iclass_iterator)->smart_read_interaction_class_ranges(nonbonded_range_in, name);
         } else if((*iclass_iterator)->class_type == kDensity) {
 			(*iclass_iterator)->smart_read_interaction_class_ranges(density_range_in, name);
-<<<<<<< HEAD
-        } else {
-=======
         } else if((*iclass_iterator)->class_type == kRadiusofGyration) {
         	(*iclass_iterator)->smart_read_interaction_class_ranges(rg_range_in, name);
         } else if((*iclass_iterator)->class_type == kHelical) {
@@ -1107,7 +933,6 @@
 				  (*iclass_iterator)->class_type == kR15Bonded ) {
 			(*iclass_iterator)->read_interaction_class_ranges(dist_range_in);
 		} else {
->>>>>>> 606c4417
             (*iclass_iterator)->read_interaction_class_ranges(bonded_range_in);
         }
     }	
@@ -1115,15 +940,12 @@
 	nonbonded_range_in.close();
     bonded_range_in.close();
 	if (cg->density_interactions.class_subtype != 0) density_range_in.close();
-<<<<<<< HEAD
-=======
 	if (cg->radius_of_gyration_interactions.class_subtype != 0) rg_range_in.close();
 	if (cg->one_body_interactions.class_subtype != 0) one_body_range_in.close();
 	if (cg->r13_interactions.class_subtype != 0 ||
 	    cg->r14_interactions.class_subtype != 0 ||
 	    cg->r15_interactions.class_subtype != 0 ) dist_range_in.close();
     if (cg->helical_interactions.class_subtype != 0) helical_range_in.close();
->>>>>>> 606c4417
 		
 	// Check that specified nonbonded interactions do not extend past the nonbonded cutoff
 	check_nonbonded_interaction_range_cutoffs(&cg->pair_nonbonded_interactions, cg->pair_nonbonded_cutoff);
@@ -1158,9 +980,6 @@
 				line = dspec->read_table(external_spline_table, line, dspec->n_density_groups);
 			}
 		} else {
-<<<<<<< HEAD
-			line = (*iclass_iterator)->read_table(external_spline_table, line, cg->n_cg_types);
-=======
 			if (( (*iclass_iterator)->class_type == kOneBody ||
 				   (*iclass_iterator)->class_type == kR13Bonded ||
 	    		   (*iclass_iterator)->class_type == kR14Bonded ||
@@ -1172,7 +991,6 @@
     		} else {
 				line = (*iclass_iterator)->read_table(external_spline_table, line, cg->n_cg_types);
 			}
->>>>>>> 606c4417
 		}
 	}
 	
@@ -1261,7 +1079,6 @@
 }
 
 void InteractionClassSpec::copy_table(const int base_defined, const int target_defined, const int num_lines)
-<<<<<<< HEAD
 {
 	lower_cutoffs[target_defined] = lower_cutoffs[base_defined];
 	upper_cutoffs[target_defined] = upper_cutoffs[base_defined];
@@ -1278,24 +1095,6 @@
 
 void InteractionClassComputer::calc_grid_of_table_force_vals(const int index_among_defined, const double binwidth, std::vector<double> &axis_vals, std::vector<double> &force_vals) 
 {
-=======
-{
-	lower_cutoffs[target_defined] = lower_cutoffs[base_defined];
-	upper_cutoffs[target_defined] = upper_cutoffs[base_defined];
-	
-	int base_tab    = defined_to_tabulated_intrxn_index_map[base_defined  ] - 1;
-	int target_tab  = defined_to_tabulated_intrxn_index_map[target_defined] - 1;
-	
-	int n_external_spline_control_points = num_lines - 1;
-	external_table_spline_coefficients[target_tab] = new double[n_external_spline_control_points];
-	for (int j = 0; j < n_external_spline_control_points; j++) {
-		external_table_spline_coefficients[target_tab][j] = external_table_spline_coefficients[base_tab][j];
-	}
-}
-
-void InteractionClassComputer::calc_grid_of_table_force_vals(const int index_among_defined, const double binwidth, std::vector<double> &axis_vals, std::vector<double> &force_vals) 
-{
->>>>>>> 606c4417
     // Calculate forces by iterating over the grid points from low to high.
     // The lower value is adjusted so that the difference between the output upper cutoff and output lower cutoff is divisible by the output binwidth and that the lower cutoff is always greater than basis lower cutoff.
     double max = ispec->upper_cutoffs[index_among_defined];
@@ -1367,8 +1166,6 @@
     	axis_vals.resize(counter);
     	force_vals.resize(counter);
 	}
-<<<<<<< HEAD
-=======
 }
 
 void InteractionClassComputer::calc_one_force_val(const std::vector<double> &spline_coeffs, const int index_among_defined, const double binwidth, std::vector<double> &axis_vals, std::vector<double> &force_vals, std::vector<double> &pot_vals) 
@@ -1382,7 +1179,6 @@
     pot_vals[0] = 0.0;
     force_vals[0] = fm_s_comp->evaluate_spline(index_among_defined, interaction_class_column_index, spline_coeffs, axis);
     axis_vals[0] = 0.0;
->>>>>>> 606c4417
 }
 
 void InteractionClassComputer::calc_grid_of_force_and_deriv_vals(const std::vector<double> &spline_coeffs, const int index_among_defined, const double binwidth, std::vector<double> &axis_vals, std::vector<double> &force_vals, std::vector<double> &deriv_vals)
@@ -1419,8 +1215,6 @@
     	axis_vals.resize(counter);
     	force_vals.resize(counter);
     }
-<<<<<<< HEAD
-=======
 }
 
 void screen_interaction_basis(CG_MODEL_DATA* const cg) 
@@ -1431,5 +1225,4 @@
 	        (*iclass_iterator)->set_basis_type(kBSplineAndDeriv);
     	}
     }
->>>>>>> 606c4417
 }
--- conflicted
+++ resolved
@@ -53,10 +53,7 @@
 // Prototype function definition for functions called internal to this file
 void finish_fix_reading(FrameSource *const frame_source);
 inline void dynamic_state_sampling_error(void);
-<<<<<<< HEAD
-=======
 inline void r15_error(void);
->>>>>>> 606c4417
 
 // Data structure holding all MSCG information.
 // It is passed to the driver function (LAMMPS fix) as an opaque pointer.
@@ -105,10 +102,7 @@
     mscg_struct->cg = new CG_MODEL_DATA(p_control_input);   // CG model parameters and data; put here to initialize without default constructor
     copy_control_inputs_to_frd(p_control_input, p_frame_source);
 	    
-<<<<<<< HEAD
-=======
     if (mscg_struct->cg->r15_interactions.class_subtype == 1) r15_error();
->>>>>>> 606c4417
 	if (mscg_struct->control_input->dynamic_state_sampling != 0) dynamic_state_sampling_error();
 
 	return (void*)(mscg_struct);
@@ -218,14 +212,11 @@
         p_cg->pair_bonded_interactions.n_tabulated > 0 ||
         p_cg->angular_interactions.n_tabulated > 0 ||
         p_cg->dihedral_interactions.n_tabulated > 0 ||
-<<<<<<< HEAD
-=======
         p_cg->r13_interactions.n_tabulated > 0 ||
         p_cg->r14_interactions.n_tabulated > 0 ||
         p_cg->r15_interactions.n_tabulated > 0 ||
         p_cg->helical_interactions.n_tabulated > 0 || 
         p_cg->radius_of_gyration_interactions.n_tabulated > 0 ||
->>>>>>> 606c4417
 		p_cg->density_interactions.n_tabulated > 0) {
         printf("Reading tabulated reference potentials.\n");
         read_tabulated_interaction_file(p_cg, p_cg->topo_data.n_cg_types);
@@ -996,14 +987,7 @@
 
     } else {
     
-<<<<<<< HEAD
-     	// Apply virial constraint, if appropriate.
-        add_target_virials_from_trajectory(mscg_struct->mat, mscg_struct->frame_source->pressure_constraint_rhs_vector);
-
-	   	// Otherwise, process this frame once unless dynamic_state_sampling is used, in which case it is resampled in this do-while loop.
-=======
     	// Otherwise, process this frame once unless dynamic_state_sampling is used, in which case it is resampled in this do-while loop.
->>>>>>> 606c4417
     	do {    
 			if (p_frame_source->dynamic_state_sampling != 0) p_frame_source->sampleTypesFromProbs();
 	    	calculate_frame_fm_matrix(p_cg, mscg_struct->mat, p_frame_config, pair_cell_list, three_body_cell_list, trajectory_block_frame_index);
@@ -1140,8 +1124,6 @@
 		free_name(mscg_struct->cg);
 	}
 	
-<<<<<<< HEAD
-=======
     delete mscg_struct->mat;
     
     // Record the time and print total elapsed time for profiling purposes.
@@ -1222,7 +1204,6 @@
     	delete [] mat->bootstrapping_normalization;
     }
 	
->>>>>>> 606c4417
     delete mscg_struct->mat;
     delete mscg_struct->ref_mat;
     delete mscg_struct->frame_source;
@@ -1821,13 +1802,10 @@
 {
 	printf("Dynamic state sampling is not currently supported via fix_mscg!\n");
 	exit(EXIT_FAILURE);
-<<<<<<< HEAD
-=======
 }
 
 inline void r15_error(void)
 {
     printf("Error: R15 interactions are not currently supported when using the LAMMPS fix!\n");
 	exit(EXIT_FAILURE);
->>>>>>> 606c4417
 }
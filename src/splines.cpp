//
//  splines.cpp
//  
//
//  Copyright (c) 2016 The Voth Group at The University of Chicago. All rights reserved.
//

#include <cassert>
#include "splines.h"
#include "interaction_model.h"

// Helper function to print a sizing error message.
inline void check_bspline_size(const int control_points, const int order);
inline double check_against_cutoffs(const double axis, const double lower_cutoff, const double upper_cutoff);
inline void check_bspline_sizing(const size_t coeffs_size, const int first_nonzero_basis_index, const int index_among_matched_interactions, const int ici_index, const int tn, const size_t istart);

// Helper functions for setting up periodic splines
inline void adjust_splines_for_periodicity(const InteractionClassType class_type, const int n_coef, const std::vector<unsigned> defined_to_periodic_intrxn_index_map, std::vector<unsigned> &interaction_column_indices);
inline void shift_remaining_indices(const int start, const int bspline_k, std::vector<unsigned> &interaction_column_indices, const int size);

SplineComputer* set_up_fm_spline_comp(InteractionClassSpec *ispec)
{
    if (ispec->n_to_force_match > 0) {
        if (ispec->get_basis_type() == kBSpline) {
            return new BSplineComputer(ispec);
        } else if (ispec->get_basis_type() == kLinearSpline) {
          return new LinearSplineComputer(ispec);
        } else if (ispec->get_basis_type() == kDelta) {
          return new DeltaSplineComputer(ispec);
        } else if (ispec->get_basis_type() == kBSplineAndDeriv) {
<<<<<<< HEAD
        	return new BSplineAndDerivComputer(ispec);
        } else if (ispec->get_basis_type() == kNone) {
        	return NULL;
=======
          return new BSplineAndDerivComputer(ispec);
	} else if (ispec->get_basis_type() == kPower) {
	  return new PowerComputer(ispec);
	} else if (ispec->get_basis_type() == kLJ) {
	  return new LJComputer(ispec);
        } else if (ispec->get_basis_type() == kNone) {
          return NULL;
>>>>>>> 606c4417
        } else {
            fprintf(stderr, "Unrecognized spline class.\n");
            exit(EXIT_FAILURE);
        }
    } else {
        return NULL;
    }
}

SplineComputer* set_up_table_spline_comp(InteractionClassSpec *ispec)
{
    if (ispec->n_tabulated > 0) {
        return new TableSplineComputer(ispec);    
    } else {
        return NULL;
    }
}

SplineComputer::SplineComputer(InteractionClassSpec* ispec) 
{
	ispec_ = ispec;
	n_coef = ispec->get_bspline_k();
	n_to_force_match = ispec->n_to_force_match; 
	n_defined = ispec->get_n_defined();
	binwidth = ispec->get_fm_binwidth();
	int size = ispec->interaction_column_indices.size();
	interaction_column_indices_ = std::vector<unsigned>(size, 0);
	for (int i = 0; i < size; i++) interaction_column_indices_[i] = ispec->interaction_column_indices[i];
}

// This routine returns the input value minus the lower cutoff, rounded
// inside the allowed range adjusted by a small rounding factor.
double SplineComputer::get_param_less_lower_cutoff(const int index_among_defined, const double param_val) const 
{
  double cutoff_range = ispec_->upper_cutoffs[index_among_defined] - ispec_->lower_cutoffs[index_among_defined]; // - VERYSMALL;
    double param_less_lower_cutoff = param_val - ispec_->lower_cutoffs[index_among_defined];
    if (param_less_lower_cutoff < 0.0) {
    	if (param_less_lower_cutoff < -VERYSMALL_F - 0.5 * ispec_->get_fm_binwidth()) fprintf(stderr, "Value passed to spline computer (%lf) is below its lower cutoff (%lf)!\n\n", param_val, ispec_->lower_cutoffs[index_among_defined]);
    	param_less_lower_cutoff = 0.0;
    }
    else if (param_less_lower_cutoff > cutoff_range) {
    	if (param_less_lower_cutoff > cutoff_range + VERYSMALL_F + 0.5 * ispec_->get_fm_binwidth()) fprintf(stderr, "Value passed to spline computer %lf is above its cutoff %lf!\n\n", param_val, ispec_->upper_cutoffs[index_among_defined]);
	    param_less_lower_cutoff = cutoff_range;
    }
    return param_less_lower_cutoff;
}


BSplineComputer::BSplineComputer(InteractionClassSpec* ispec) : SplineComputer(ispec)
{
    int ici_index, n_to_print_minus_bspline_k;

    if (n_coef < 2) {
    	printf("Spline order for BSplineAndDeriv must be at least 2!\n");
		exit(EXIT_FAILURE);
    }

    printf("Allocating b-spline temporaries for %d interactions.\n", n_to_force_match);
    bspline_workspaces = new gsl_bspline_workspace*[n_to_force_match];
    bspline_vectors = gsl_vector_alloc(n_coef);
<<<<<<< HEAD
	adjust_splines_for_periodicity(ispec->class_type, n_coef, ispec->defined_to_periodic_intrxn_index_map, interaction_column_indices_);
	
    int counter = 0;
    for (unsigned i = 0; i < n_defined; i++) {
        if (ispec_->defined_to_matched_intrxn_index_map[i] > 0) {
            ici_index = interaction_column_indices_[counter + 1] - interaction_column_indices_[counter];
            n_to_print_minus_bspline_k = ici_index - n_coef + 2;
            check_bspline_size(n_to_print_minus_bspline_k, (int)(n_coef));
            bspline_workspaces[counter] = gsl_bspline_alloc(n_coef, n_to_print_minus_bspline_k);
            gsl_bspline_knots_uniform(ispec_->lower_cutoffs[i] - VERYSMALL_F, ispec_->upper_cutoffs[i] + VERYSMALL_F, bspline_workspaces[counter]);
            counter++;
        }
=======
    adjust_splines_for_periodicity(ispec->class_type, n_coef, ispec->defined_to_periodic_intrxn_index_map, interaction_column_indices_);
	
    int counter = 0;
    for (unsigned i = 0; i < n_defined; i++) {
      if (ispec_->defined_to_matched_intrxn_index_map[i] > 0) {
	ici_index = interaction_column_indices_[counter + 1] - interaction_column_indices_[counter];
	n_to_print_minus_bspline_k = ici_index - n_coef + 2;
	check_bspline_size(n_to_print_minus_bspline_k, (int)(n_coef));
	bspline_workspaces[counter] = gsl_bspline_alloc(n_coef, n_to_print_minus_bspline_k);
	if(ispec_->get_char_id() == 'a'){
	  gsl_bspline_knots_uniform((ispec_->lower_cutoffs[i]*M_PI/180.0 - VERYSMALL_F), (ispec_->upper_cutoffs[i]*M_PI/180.0 + VERYSMALL_F), bspline_workspaces[counter]);
	}
	else {
	  gsl_bspline_knots_uniform(ispec_->lower_cutoffs[i] - VERYSMALL_F, ispec_->upper_cutoffs[i] + VERYSMALL_F, bspline_workspaces[counter]);
	}
	counter++;
      }
>>>>>>> 606c4417
    }
}

BSplineComputer::~BSplineComputer()
{
    for (unsigned i = 0; i < n_to_force_match; i++) {
        gsl_bspline_free(bspline_workspaces[i]);
    }
    delete [] bspline_workspaces;
    gsl_vector_free(bspline_vectors);   
};

// Calculate the value of a one-parameter B-spline; direction of the corresponding
// forces is calculated in the function calling this one.
void BSplineComputer::calculate_basis_fn_vals(const int index_among_defined, const double param_val, int &first_nonzero_basis_index, std::vector<double> &vals) 
{
    assert(vals.size() == n_coef);
    size_t istart, iend;
    //double param_less_lower_cutoff = get_param_less_lower_cutoff(index_among_defined, param_val);
    //first_nonzero_basis_index = (int)(param_less_lower_cutoff / ispec_->get_fm_binwidth());
    
    double axis_val = check_against_cutoffs(param_val, ispec_->lower_cutoffs[index_among_defined], ispec_->upper_cutoffs[index_among_defined]);
    if(ispec_->get_char_id() == 'a') axis_val *= (M_PI/180.0);

    int index_among_matched = ispec_->defined_to_matched_intrxn_index_map[index_among_defined] - 1;
<<<<<<< HEAD
    gsl_bspline_eval_nonzero(param_less_lower_cutoff + ispec_->lower_cutoffs[index_among_defined], bspline_vectors, &istart, &iend, bspline_workspaces[index_among_matched]);
=======
    gsl_bspline_eval_nonzero(axis_val, bspline_vectors, &istart, &iend, bspline_workspaces[index_among_matched]);
>>>>>>> 606c4417
    first_nonzero_basis_index = istart;
    
    for (unsigned i = 0; i < n_coef; i++) {
        vals[i] = gsl_vector_get(bspline_vectors, i);
    }
}

double BSplineComputer::evaluate_spline(const int index_among_defined, const int first_nonzero_basis_index, const std::vector<double> &spline_coeffs, const double axis) 
{
    size_t istart, iend;
    int ici_value = 0;
    double force = 0.0;
    int index_among_matched_interactions = ispec_->defined_to_matched_intrxn_index_map[index_among_defined];
    double axis_val = check_against_cutoffs(axis, ispec_->lower_cutoffs[index_among_defined], ispec_->upper_cutoffs[index_among_defined]);
<<<<<<< HEAD
=======
    if(ispec_->get_char_id() == 'a') axis_val *= (M_PI/180.0);

>>>>>>> 606c4417
    gsl_bspline_eval_nonzero(axis_val, bspline_vectors, &istart, &iend, bspline_workspaces[index_among_matched_interactions - 1]);
    if (index_among_matched_interactions > 0) {
		ici_value = interaction_column_indices_[index_among_matched_interactions - 1];
    }
    for (int tn = int(istart); tn <= int(iend); tn++) {
        check_bspline_sizing(spline_coeffs.size(), first_nonzero_basis_index, index_among_matched_interactions, ici_value, tn, istart);
        force += gsl_vector_get(bspline_vectors, tn - istart) * spline_coeffs[first_nonzero_basis_index + ici_value + tn];
    }
    return force;
}

BSplineAndDerivComputer::BSplineAndDerivComputer(InteractionClassSpec* ispec) : SplineComputer(ispec)
{
    int n_to_print_minus_bspline_k, ici_index;
	//copy additional information
<<<<<<< HEAD
    class_subtype = ispec_->class_subtype;
    adjust_splines_for_periodicity(ispec->class_type, n_coef, ispec->defined_to_periodic_intrxn_index_map, interaction_column_indices_);
=======

>>>>>>> 606c4417
    
    if (n_coef < 3) {
    	printf("Spline order for BSplineAndDeriv must be at least 3!\n");
		exit(EXIT_FAILURE);
<<<<<<< HEAD
=======
    }
 
    printf("Allocating b-spline and derivative temporaries for %d interactions.\n", ispec_->get_n_defined());
    bspline_vectors = gsl_vector_alloc(n_coef);
    bspline_matrices = gsl_matrix_alloc(n_coef, 2);

    adjust_splines_for_periodicity(ispec->class_type, n_coef, ispec->defined_to_periodic_intrxn_index_map, interaction_column_indices_);
	
    if (n_to_force_match < 1) {
      bspline_workspaces = new gsl_bspline_workspace*[1];
    } else {
      bspline_workspaces = new gsl_bspline_workspace*[n_to_force_match];
    }
	
    int counter = 0; // this is a stand in for index_among_matched_interxns
    for (unsigned i = 0; i < n_defined; i++) {
      if (ispec_->defined_to_matched_intrxn_index_map[i] > 0) {
	ici_index = interaction_column_indices_[counter + 1] - interaction_column_indices_[counter];
	n_to_print_minus_bspline_k = ici_index - n_coef + 2;
	check_bspline_size(n_to_print_minus_bspline_k, (int)(n_coef));
	bspline_workspaces[counter] = gsl_bspline_alloc(n_coef, n_to_print_minus_bspline_k);
	if(ispec_->get_char_id() == 'a'){
	  gsl_bspline_knots_uniform((ispec_->lower_cutoffs[i] * M_PI/180.0 - VERYSMALL_F), (ispec_->upper_cutoffs[i] *M_PI/180.0 + VERYSMALL_F), bspline_workspaces[counter]);
	}
	else {
	  gsl_bspline_knots_uniform(ispec_->lower_cutoffs[i] - VERYSMALL_F, ispec_->upper_cutoffs[i] + VERYSMALL_F, bspline_workspaces[counter]);
	}
	counter++;
      }
>>>>>>> 606c4417
    }
 
	printf("Allocating b-spline and derivative temporaries for %d interactions.\n", ispec_->get_n_defined());
	bspline_vectors = gsl_vector_alloc(n_coef);
	bspline_matrices = gsl_matrix_alloc(n_coef, 2);
	
	if (n_to_force_match < 1) {
		bspline_workspaces = new gsl_bspline_workspace*[1];
	} else {
		bspline_workspaces = new gsl_bspline_workspace*[n_to_force_match];
	}
	
	int counter = 0; // this is a stand in for index_among_matched_interxns
	for (unsigned i = 0; i < n_defined; i++) {
		if (ispec_->defined_to_matched_intrxn_index_map[i] > 0) {
			ici_index = interaction_column_indices_[counter + 1] - interaction_column_indices_[counter];
			n_to_print_minus_bspline_k = ici_index - n_coef + 2;
			check_bspline_size(n_to_print_minus_bspline_k, (int)(n_coef));
			bspline_workspaces[counter] = gsl_bspline_alloc(n_coef, n_to_print_minus_bspline_k);
			gsl_bspline_knots_uniform(ispec_->lower_cutoffs[i], ispec_->upper_cutoffs[i], bspline_workspaces[counter]);
			counter++;
		}
	}
}

BSplineAndDerivComputer::~BSplineAndDerivComputer() 
{
	if (ispec_->class_type != kThreeBodyNonbonded) {
		for (unsigned i = 0; i < n_to_force_match; i++)	gsl_bspline_free(bspline_workspaces[i]);
	} else {
		for (unsigned i = 0; i < n_defined; i++)  gsl_bspline_free(bspline_workspaces[i]);
	}
	
	delete [] bspline_workspaces;
	gsl_vector_free(bspline_vectors);
	gsl_matrix_free(bspline_matrices);
}

void BSplineAndDerivComputer::calculate_bspline_deriv_vals(const int index_among_defined, const double param_val, int &first_nonzero_basis_index, std::vector<double> &vals)
{
    assert(vals.size() == n_coef);
<<<<<<< HEAD
	size_t istart, iend;
    double param_less_lower_cutoff = get_param_less_lower_cutoff(index_among_defined, param_val);
    first_nonzero_basis_index = (int)(param_less_lower_cutoff / ispec_->get_fm_binwidth());

    int index_among_matched = ispec_->defined_to_matched_intrxn_index_map[index_among_defined] - 1;
    gsl_bspline_deriv_eval_nonzero(param_less_lower_cutoff + ispec_->lower_cutoffs[index_among_defined], (size_t)(1), bspline_matrices, &istart, &iend, bspline_workspaces[index_among_matched]);
=======
    size_t istart, iend;

    //double param_less_lower_cutoff = get_param_less_lower_cutoff(index_among_defined, param_val);
    //first_nonzero_basis_index = (int)(param_less_lower_cutoff / ispec_->get_fm_binwidth() + 0.5);

    int index_among_matched = ispec_->defined_to_matched_intrxn_index_map[index_among_defined] - 1;

    double axis_val = check_against_cutoffs(param_val, ispec_->lower_cutoffs[index_among_defined], ispec_->upper_cutoffs[index_among_defined]);
    gsl_bspline_deriv_eval_nonzero(axis_val, (size_t)(1), bspline_matrices, &istart, &iend, bspline_workspaces[index_among_matched]);
>>>>>>> 606c4417
    first_nonzero_basis_index = istart;
    
    for (unsigned i = 0; i < n_coef; i++) {
    	vals[i] = -gsl_matrix_get(bspline_matrices, i, 1);
    }
}

void BSplineAndDerivComputer::calculate_basis_fn_vals(const int index_among_defined, const double param_val, int &first_nonzero_basis_index, std::vector<double> &vals) 
{
    assert(vals.size() == n_coef);
    size_t istart, iend;
<<<<<<< HEAD
    double param_less_lower_cutoff = get_param_less_lower_cutoff(index_among_defined, param_val);
    first_nonzero_basis_index = (int)(param_less_lower_cutoff / ispec_->get_fm_binwidth());
    
    int index_among_matched = ispec_->defined_to_matched_intrxn_index_map[index_among_defined] - 1;
    gsl_bspline_eval_nonzero(param_less_lower_cutoff + ispec_->lower_cutoffs[index_among_defined], bspline_vectors, &istart, &iend, bspline_workspaces[index_among_matched]);
=======
    //double param_less_lower_cutoff = get_param_less_lower_cutoff(index_among_defined, param_val);
    //first_nonzero_basis_index = (int)(param_less_lower_cutoff / ispec_->get_fm_binwidth() + 0.5);
    
    int index_among_matched = ispec_->defined_to_matched_intrxn_index_map[index_among_defined] - 1;
    double axis_val = check_against_cutoffs(param_val, ispec_->lower_cutoffs[index_among_defined], ispec_->upper_cutoffs[index_among_defined]);
    if(ispec_->get_char_id() == 'a') axis_val *= (M_PI/180.0);

    gsl_bspline_eval_nonzero(axis_val, bspline_vectors, &istart, &iend, bspline_workspaces[index_among_matched]);
>>>>>>> 606c4417
    first_nonzero_basis_index = istart;
    
    for (unsigned i = 0; i < n_coef; i++) {
        vals[i] = gsl_vector_get(bspline_vectors, i);
    }
}

double BSplineAndDerivComputer::evaluate_spline(const int index_among_defined, const int first_nonzero_basis_index, const std::vector<double> &spline_coeffs, const double axis) 
{
    size_t istart, iend;
    int ici_value = 0;
    double force = 0.0;
    int index_among_matched_interactions = ispec_->defined_to_matched_intrxn_index_map[index_among_defined];
<<<<<<< HEAD
	double axis_val = check_against_cutoffs(axis, ispec_->lower_cutoffs[index_among_defined], ispec_->upper_cutoffs[index_among_defined]);
=======
    double axis_val = check_against_cutoffs(axis, ispec_->lower_cutoffs[index_among_defined], ispec_->upper_cutoffs[index_among_defined]);
    if(ispec_->get_char_id() == 'a') axis_val *= (M_PI/180.0);

>>>>>>> 606c4417
    gsl_bspline_eval_nonzero(axis_val, bspline_vectors, &istart, &iend, bspline_workspaces[index_among_matched_interactions - 1]);
    if (index_among_matched_interactions > 0) {
		ici_value = interaction_column_indices_[index_among_matched_interactions - 1];
    }
    for (int tn = int(istart); tn <= int(iend); tn++) {
    	check_bspline_sizing(spline_coeffs.size(), first_nonzero_basis_index, index_among_matched_interactions, ici_value, tn, istart);
    	force += gsl_vector_get(bspline_vectors, tn - istart) * spline_coeffs[first_nonzero_basis_index + ici_value + tn];
    }
    return force;
}

double BSplineAndDerivComputer::evaluate_spline_deriv(const int index_among_defined, const int first_nonzero_basis_index, const std::vector<double> &spline_coeffs, const double axis) 
{
    double deriv = 0.0;
    size_t istart, iend;
    int ici_value = 0;
    int index_among_matched_interactions = ispec_->defined_to_matched_intrxn_index_map[index_among_defined];
    double axis_val = check_against_cutoffs(axis, ispec_->lower_cutoffs[index_among_defined], ispec_->upper_cutoffs[index_among_defined]);
<<<<<<< HEAD
	gsl_bspline_deriv_eval_nonzero(axis_val, size_t(1), bspline_matrices, &istart, &iend, bspline_workspaces[index_among_matched_interactions - 1]);
=======
    if(ispec_->get_char_id() == 'a') axis_val *= (M_PI/180.0);

    gsl_bspline_deriv_eval_nonzero(axis_val, size_t(1), bspline_matrices, &istart, &iend, bspline_workspaces[index_among_matched_interactions - 1]);
>>>>>>> 606c4417
    if (index_among_matched_interactions > 0) {
		ici_value = interaction_column_indices_[index_among_matched_interactions - 1];
    }
    for (int tn = int(istart); tn <= int(iend); tn++) {
    	check_bspline_sizing(spline_coeffs.size(), first_nonzero_basis_index, index_among_matched_interactions, ici_value, tn, istart);
        deriv += gsl_matrix_get(bspline_matrices, tn - istart, 1) * spline_coeffs[first_nonzero_basis_index + ici_value + tn];
    }
    return deriv;
}

LinearSplineComputer::LinearSplineComputer(InteractionClassSpec* ispec) : SplineComputer(ispec)
{
	// Override generic constructor settings
    n_coef = 2;
<<<<<<< HEAD
=======
}

DeltaSplineComputer::DeltaSplineComputer(InteractionClassSpec* ispec) : SplineComputer(ispec)
{
	// Override generic constructor settings
    n_coef = 1;
}

// Calculate the value of the a one-parameter linear spline; direction of the 
// corresponding forces is calculated in the function calling this one.

void DeltaSplineComputer::calculate_basis_fn_vals(const int index_among_defined, const double param_val, int &first_nonzero_basis_index, std::vector<double> &vals)
{
    assert(vals.size() == n_coef);
    first_nonzero_basis_index = 0;
    vals[0] = 1.0;
}

double DeltaSplineComputer::evaluate_spline(const int index_among_defined, const int first_nonzero_basis_index, const std::vector<double> &spline_coeffs, const double axis) 
{
    int index_among_matched_interactions = ispec_->defined_to_matched_intrxn_index_map[index_among_defined];
	double param_less_lower_cutoff = axis - ispec_->lower_cutoffs[index_among_defined];
	int basis_function_column_index = (int)(param_less_lower_cutoff / ispec_->get_fm_binwidth());
    double force = 0.0;
    if ( (unsigned)(first_nonzero_basis_index + interaction_column_indices_[index_among_matched_interactions - 1] + basis_function_column_index) <= spline_coeffs.size()) {
	    force = spline_coeffs[first_nonzero_basis_index + interaction_column_indices_[index_among_matched_interactions - 1] + basis_function_column_index];
    } else {
        fprintf(stderr, "Warning: attempting to read %d columns past interaction column %d in a matrix of %lu columns.", basis_function_column_index + 1, first_nonzero_basis_index + interaction_column_indices_[index_among_matched_interactions - 1], spline_coeffs.size());
    }
    return force;
>>>>>>> 606c4417
}

// Calculate the value of the a one-parameter linear spline; direction of the 
// corresponding forces is calculated in the function calling this one.

void LinearSplineComputer::calculate_basis_fn_vals(const int index_among_defined, const double param_val, int &first_nonzero_basis_index, std::vector<double> &vals)
{
    assert(vals.size() == n_coef);
    double param_less_lower_cutoff = get_param_less_lower_cutoff(index_among_defined, param_val);
    first_nonzero_basis_index = int(param_less_lower_cutoff / ispec_->get_fm_binwidth());
    vals[1] = fmod(param_less_lower_cutoff / ispec_->get_fm_binwidth(), 1.0);
    vals[0] = 1.0 - vals[1];
}

double LinearSplineComputer::evaluate_spline(const int index_among_defined, const int first_nonzero_basis_index, const std::vector<double> &spline_coeffs, const double axis) 
{
    double force = 0.0;
    int ici_value = 0;
    int index_among_matched_interactions = ispec_->defined_to_matched_intrxn_index_map[index_among_defined];
	double param_less_lower_cutoff = get_param_less_lower_cutoff(index_among_defined, axis);

	int basis_function_column_index = (int)(param_less_lower_cutoff / ispec_->get_fm_binwidth());
    double remainder_after_binning = fmod(param_less_lower_cutoff / ispec_->get_fm_binwidth(), 1.0);
    if (index_among_matched_interactions > 0) {
		ici_value = interaction_column_indices_[index_among_matched_interactions - 1];
    }
    
    if (unsigned(first_nonzero_basis_index + ici_value + basis_function_column_index + 1) < spline_coeffs.size()) {
        force = spline_coeffs[first_nonzero_basis_index + ici_value + basis_function_column_index] * (1.0 - remainder_after_binning) + spline_coeffs[first_nonzero_basis_index + ici_value + basis_function_column_index + 1] * remainder_after_binning;
    } else if (unsigned(first_nonzero_basis_index + ici_value + basis_function_column_index + 1) == spline_coeffs.size()) {
        force = spline_coeffs[first_nonzero_basis_index + ici_value + basis_function_column_index];
    } else {
        fprintf(stderr, "Warning: attempting to read %d columns past interaction column %d in a matrix of %lu columns, to be multiplied by a coefficient %g.", basis_function_column_index + 1, first_nonzero_basis_index + ici_value, spline_coeffs.size(), remainder_after_binning);
    }
    return force;
}

TableSplineComputer::TableSplineComputer(InteractionClassSpec* ispec) : SplineComputer(ispec) 
{
	// Override generic constructor settings
    n_coef = 2;
    binwidth = ispec_->external_table_spline_binwidth;
}

void TableSplineComputer::calculate_basis_fn_vals(const int index_among_defined, const double param_val, int &first_nonzero_basis_index, std::vector<double> &vals)
{   
    double param_less_lower_cutoff = get_param_less_lower_cutoff(index_among_defined, param_val);
    first_nonzero_basis_index = int(param_less_lower_cutoff / binwidth);
    
    vals[1] = fmod(param_less_lower_cutoff / binwidth, 1.0);
    vals[0] = 1.0 - vals[1];

    int index_among_tabulated_interactions = ispec_->defined_to_tabulated_intrxn_index_map[index_among_defined] - 1;
    vals[0] *= ispec_->external_table_spline_coefficients[index_among_tabulated_interactions][first_nonzero_basis_index];
    vals[1] *= ispec_->external_table_spline_coefficients[index_among_tabulated_interactions][first_nonzero_basis_index + 1];
}

double TableSplineComputer::evaluate_spline(const int index_among_defined, const int first_nonzero_basis_index, const std::vector<double> &spline_coeffs, const double axis)
{
    int dummy_first_index = 0;
    std::vector<double> vals(2);
    calculate_basis_fn_vals(index_among_defined, axis, dummy_first_index, vals);
    return vals[0] + vals[1];
}

PowerComputer::PowerComputer(InteractionClassSpec* ispec) : SplineComputer(ispec)
{
    printf("Allocating b-spline temporaries for %d interactions.\n", n_to_force_match);
}


void PowerComputer::calculate_basis_fn_vals(const int index_among_defined, const double param_val, int &first_nonzero_basis_index, std::vector<double> &vals)
{
    assert(vals.size() == n_coef);
    //size_t istart, iend;
    //double param_less_lower_cutoff = get_param_less_lower_cutoff(index_among_defined, param_val);
    //first_nonzero_basis_index = (int)(param_less_lower_cutoff / ispec_->get_fm_binwidth() + 0.5);
    
    //    int index_among_matched = ispec_->defined_to_matched_intrxn_index_map[index_among_defined] - 1;
    //    double axis_val = check_against_cutoffs(param_val, ispec_->lower_cutoffs[index_among_defined], ispec_->upper_cutoffs[index_among_defined]);
    double new_param_val;
    if (ispec_->get_char_id() == 'n'){
      new_param_val = param_val * 2/ispec_->upper_cutoffs[index_among_defined];
      inverse_power_eval(param_val, vals);
    } else if (ispec_->get_char_id() == 'a'){
      new_param_val = param_val*(M_PI/180);      
      power_eval(new_param_val, vals);
    } else if (ispec_->get_char_id() == 'd'){
      new_param_val = param_val*(M_PI/180);
      fourier_eval(new_param_val, vals);
    } else {
      power_eval(param_val, vals);
    }
    first_nonzero_basis_index = 0;    
}

void PowerComputer::calculate_bspline_deriv_vals(const int index_among_defined, const double param_val, int &first_nonzero_basis_index, std::vector<double> &vals)
{
    assert(vals.size() == n_coef);
    //size_t istart, iend;
    //double param_less_lower_cutoff = get_param_less_lower_cutoff(index_among_defined, param_val);
    //first_nonzero_basis_index = (int)(param_less_lower_cutoff / ispec_->get_fm_binwidth() + 0.5);
    
    //    int index_among_matched = ispec_->defined_to_matched_intrxn_index_map[index_among_defined] - 1;
    //    double axis_val = check_against_cutoffs(param_val, ispec_->lower_cutoffs[index_among_defined], ispec_->upper_cutoffs[index_among_defined]);
    double new_param_val;
    if (ispec_->get_char_id() == 'n'){
      new_param_val = param_val * 2/ispec_->upper_cutoffs[index_among_defined];
      inverse_deriv_eval(param_val, vals);
    } else if (ispec_->get_char_id() == 'a'){
      new_param_val = param_val*(M_PI/180);      
      deriv_eval(new_param_val, vals);
    } else if (ispec_->get_char_id() == 'd'){
      new_param_val = param_val*(M_PI/180);
      fourier_deriv_eval(new_param_val, vals);
    } else {
      deriv_eval(param_val, vals);
    }
    first_nonzero_basis_index = 0;
}

double PowerComputer::evaluate_spline(const int index_among_defined, const int first_nonzero_basis_index, const std::vector<double> &spline_coeffs, const double axis)
{
    int ici_value = 0;
    double force = 0.0;
    //   double axis_val = check_against_cutoffs(axis, ispec_->lower_cutoffs[index_among_defined], ispec_->upper_cutoffs[index_among_defined]);
    int index_among_matched_interactions = ispec_->defined_to_matched_intrxn_index_map[index_among_defined];
    if (index_among_matched_interactions > 0) {
		ici_value = interaction_column_indices_[index_among_matched_interactions - 1];
    }
    double new_axis;
    if (ispec_->get_char_id() == 'n'){
      new_axis = axis * 2/ispec_->upper_cutoffs[index_among_defined];
      force = inverse_power_axis(index_among_matched_interactions, spline_coeffs,axis,ici_value,first_nonzero_basis_index);
    } else if (ispec_->get_char_id() == 'a'){
      new_axis = axis*(M_PI/180);      
      force = power_axis(index_among_matched_interactions, spline_coeffs,new_axis,ici_value,first_nonzero_basis_index);
    } else if (ispec_->get_char_id() == 'd'){
      new_axis = axis*(M_PI/180);
      force = fourier_axis(index_among_matched_interactions, spline_coeffs,new_axis,ici_value,first_nonzero_basis_index);
    } else {
      force = power_axis(index_among_matched_interactions, spline_coeffs,axis,ici_value,first_nonzero_basis_index);
    }
    return force;
}

double PowerComputer::evaluate_spline_deriv(const int index_among_defined, const int first_nonzero_basis_index, const std::vector<double> &spline_coeffs, const double axis) 
{
    int ici_value = 0;
    double deriv = 0.0;

    int index_among_matched_interactions = ispec_->defined_to_matched_intrxn_index_map[index_among_defined];
    if (index_among_matched_interactions > 0) {
		ici_value = interaction_column_indices_[index_among_matched_interactions - 1];
    }
    double new_axis;
    if (ispec_->get_char_id() == 'n'){
      new_axis = axis * 2/ispec_->upper_cutoffs[index_among_defined];
      deriv = inverse_deriv_axis(index_among_matched_interactions, spline_coeffs,axis,ici_value,first_nonzero_basis_index);
    } else if (ispec_->get_char_id() == 'a'){
      new_axis = axis*(M_PI/180);      
      deriv = deriv_axis(index_among_matched_interactions, spline_coeffs,new_axis,ici_value,first_nonzero_basis_index);
    } else if (ispec_->get_char_id() =='d'){
      new_axis = axis*(M_PI/180);
      deriv = fourier_deriv_axis(index_among_matched_interactions, spline_coeffs,new_axis,ici_value,first_nonzero_basis_index);
    } else{
      deriv = deriv_axis(index_among_matched_interactions, spline_coeffs,axis,ici_value,first_nonzero_basis_index);
    }
    return deriv;
}


void PowerComputer::power_eval(const double param_val, std::vector<double> &vals)
{
  unsigned i;
  double functemp = 1;
  for(i=0;i<n_coef;i++)
    {
      vals[i] = functemp;
      functemp *= param_val;
    }
  
}

void PowerComputer::deriv_eval(const double param_val, std::vector<double> &vals)
{
  unsigned i;
  double functemp = 1;

  vals[0] = 0.0;
  for(i=1;i<n_coef;i++)
    {
      vals[i] = i * functemp;
      functemp *= param_val;
    }
  
}

double PowerComputer::power_axis(const int index_among_defined, const std::vector<double> &spline_coeffs, const double axis_val, int ici_value, int first_nonzero_basis_index)
{
  
  unsigned i;
  double functemp = 1;
  double forcetemp = 0.0;
  
  for(i=0;i<n_coef;i++)
    {
      forcetemp += spline_coeffs[i + ici_value + first_nonzero_basis_index] * functemp;
      functemp = functemp*axis_val;
    }
  return forcetemp;
}

double PowerComputer::deriv_axis(const int index_among_defined, const std::vector<double> &spline_coeffs, const double axis_val, int ici_value, int first_nonzero_basis_index)
{
  
  unsigned i;
  double functemp = 1;
  double derivtemp = 0.0;
  
  for(i=1;i<n_coef;i++)
    {
      derivtemp += i * spline_coeffs[i + ici_value + first_nonzero_basis_index] * functemp;
      functemp = functemp*axis_val;
    }
  return derivtemp;
}

void PowerComputer::inverse_power_eval(const double param_val, std::vector<double> &vals)
{
  unsigned i;
  double functemp = 1;
  //  printf("%lf\n",param_val);
  for(i=0;i<n_coef;i++)
    {
      functemp /= param_val;
      vals[i] = functemp;
    }
  
}

void PowerComputer::inverse_deriv_eval(const double param_val, std::vector<double> &vals)
{
 unsigned i;
  double functemp = 1/param_val;
  for(i=0;i<n_coef;i++)
    {
      functemp /= param_val;
      vals[i] = -(i+1) * functemp;
    }
  
}

double PowerComputer::inverse_power_axis(const int index_among_defined, const std::vector<double> &spline_coeffs, const double axis_val, int ici_value, int first_nonzero_basis_index)
{
  unsigned i;
  double functemp = 1;
  double forcetemp = 0.0;
  for(i=0;i<n_coef;i++)
    {
      functemp = functemp/axis_val;
      forcetemp += spline_coeffs[i+ici_value + first_nonzero_basis_index] * functemp;
    }
  return forcetemp;
}

double PowerComputer::inverse_deriv_axis(const int index_among_defined, const std::vector<double> &spline_coeffs, const double axis_val, int ici_value, int first_nonzero_basis_index)
{
  unsigned i;
  double functemp = 1/axis_val;
  double derivtemp = 0.0;
  
  for(i=0;i<n_coef;i++)
    {
      functemp = functemp/axis_val;
      derivtemp += -(i+1) * spline_coeffs[i+ici_value + first_nonzero_basis_index] * functemp;
    }
  return derivtemp;
}

void PowerComputer::fourier_eval(const double param_val, std::vector<double> &vals)
{
  unsigned i;
  for(i=0;i<(n_coef/2);i++)
    {
      vals[i] = sin((i+1)*param_val);
      vals[(n_coef/2) +i] = cos((i+1)*param_val);
    }
}

void PowerComputer::fourier_deriv_eval(const double param_val, std::vector<double> &vals)
{
  unsigned i;
  for(i=0;i<(n_coef/2);i++)
    {
      vals[i] = (i+1)*cos((i+1)*param_val);
      vals[(n_coef/2) +1] = -(i+1)*sin((i+1)*param_val);
    }
}

double PowerComputer::fourier_axis(const int index_among_defined, const std::vector<double> &spline_coeffs, const double axis_val, int ici_value, int first_nonzero_basis_index)
{
  unsigned i;
  double forcetemp = 0.0;
  for(i=0;i<(n_coef/2);i++)
    {
      forcetemp += spline_coeffs[i+ici_value + first_nonzero_basis_index] * sin((i+1)*axis_val);
      forcetemp += spline_coeffs[(n_coef/2) + i+ici_value + first_nonzero_basis_index] * cos((i+1)*axis_val);
    }
  return forcetemp;
}

double PowerComputer::fourier_deriv_axis(const int index_among_defined, const std::vector<double> &spline_coeffs, const double axis_val, int ici_value, int first_nonzero_basis_index)
{
  unsigned i;
  double derivtemp = 0.0;
  for(i=0;i<(n_coef/2);i++)
    {
      derivtemp += spline_coeffs[i+ici_value + first_nonzero_basis_index] * sin((i+1)*axis_val);
      derivtemp += spline_coeffs[(n_coef/2) + i+ici_value + first_nonzero_basis_index] * cos((i+1)*axis_val);
    }
  return derivtemp;
}

 

LJComputer::LJComputer(InteractionClassSpec* ispec) : SplineComputer(ispec)
{
    printf("Allocating b-spline temporaries for %d interactions.\n", n_to_force_match);
}


void LJComputer::calculate_basis_fn_vals(const int index_among_defined, const double param_val, int &first_nonzero_basis_index, std::vector<double> &vals)
{
    assert(vals.size() == n_coef);
    //size_t istart, iend;
    //double param_less_lower_cutoff = get_param_less_lower_cutoff(index_among_defined, param_val);
    //first_nonzero_basis_index = (int)(param_less_lower_cutoff / ispec_->get_fm_binwidth() + 0.5);
    
    //    int index_among_matched = ispec_->defined_to_matched_intrxn_index_map[index_among_defined] - 1;
    //    double axis_val = check_against_cutoffs(param_val, ispec_->lower_cutoffs[index_among_defined], ispec_->upper_cutoffs[index_among_defined]);
    double new_param_val;
    if (ispec_->get_char_id() == 'n'){
      new_param_val = param_val * 2/ispec_->upper_cutoffs[index_among_defined];
      inverse_power_eval(param_val, vals);
    } else if (ispec_->get_char_id() == 'a'){
      new_param_val = param_val*(M_PI/180);      
      power_eval(new_param_val, vals);
    } else if (ispec_->get_char_id() == 'd'){
      new_param_val = param_val*(M_PI/180);      
      fourier_eval(new_param_val, vals);
    } else {
      power_eval(param_val, vals);
    }
    first_nonzero_basis_index = 0;        
}

void LJComputer::calculate_bspline_deriv_vals(const int index_among_defined, const double param_val, int &first_nonzero_basis_index, std::vector<double> &vals)
{
    assert(vals.size() == n_coef);
    //size_t istart, iend;
    //double param_less_lower_cutoff = get_param_less_lower_cutoff(index_among_defined, param_val);
    //first_nonzero_basis_index = (int)(param_less_lower_cutoff / ispec_->get_fm_binwidth() + 0.5);
    
    //    int index_among_matched = ispec_->defined_to_matched_intrxn_index_map[index_among_defined] - 1;
    //double axis_val = check_against_cutoffs(param_val, ispec_->lower_cutoffs[index_among_defined], ispec_->upper_cutoffs[index_among_defined]);
    double new_param_val;
    if (ispec_->get_char_id() == 'n'){
      new_param_val = param_val * 2/ispec_->upper_cutoffs[index_among_defined];
      inverse_deriv_eval(param_val, vals);
    } else if (ispec_->get_char_id() == 'a'){
      new_param_val = param_val*(M_PI/180);      
      deriv_eval(new_param_val, vals);
    } else if (ispec_->get_char_id() == 'd'){
      new_param_val = param_val*(M_PI/180);      
      fourier_deriv_eval(new_param_val, vals);
    } else {
      deriv_eval(param_val, vals);
    }
}

double LJComputer::evaluate_spline(const int index_among_defined, const int first_nonzero_basis_index, const std::vector<double> &spline_coeffs, const double axis)
{
    int ici_value = 0;
    double force = 0.0;
    //   double axis_val = check_against_cutoffs(axis, ispec_->lower_cutoffs[index_among_defined], ispec_->upper_cutoffs[index_among_defined]);
    int index_among_matched_interactions = ispec_->defined_to_matched_intrxn_index_map[index_among_defined];
    if (index_among_matched_interactions > 0) {
		ici_value = interaction_column_indices_[index_among_matched_interactions - 1];
    }
    double new_axis;
    if (ispec_->get_char_id() == 'n'){
      new_axis = axis * 2/ispec_->upper_cutoffs[index_among_defined];
      force = inverse_power_axis(index_among_matched_interactions, spline_coeffs,axis,ici_value,first_nonzero_basis_index);
    } else if (ispec_->get_char_id() == 'a'){
      new_axis = axis*(M_PI/180);      
      force = power_axis(index_among_matched_interactions, spline_coeffs,new_axis,ici_value,first_nonzero_basis_index);
    } else {
      force = power_axis(index_among_matched_interactions, spline_coeffs,axis,ici_value,first_nonzero_basis_index);
    }

    return force;
}

double LJComputer::evaluate_spline_deriv(const int index_among_defined, const int first_nonzero_basis_index, const std::vector<double> &spline_coeffs, const double axis) 
{
  int ici_value = 0;
  double deriv = 0.0;
    int index_among_matched_interactions = ispec_->defined_to_matched_intrxn_index_map[index_among_defined];
    if (index_among_matched_interactions > 0) {
		ici_value = interaction_column_indices_[index_among_matched_interactions - 1];
    }
    double new_axis;
    if (ispec_->get_char_id() == 'n'){
      new_axis = axis * 2/ispec_->upper_cutoffs[index_among_defined];
      deriv = inverse_deriv_axis(index_among_matched_interactions, spline_coeffs,axis,ici_value,first_nonzero_basis_index);
    } else if (ispec_->get_char_id() == 'a'){
      new_axis = axis*(M_PI/180);      
      deriv = deriv_axis(index_among_matched_interactions, spline_coeffs,new_axis,ici_value,first_nonzero_basis_index);
    } else{
      deriv = deriv_axis(index_among_matched_interactions, spline_coeffs,axis,ici_value,first_nonzero_basis_index);
    }
    return deriv;
}
  

void LJComputer::power_eval(const double param_val, std::vector<double> &vals)
{
  unsigned i;
  double functemp = 1;
  for(i=0;i<n_coef;i++)
    {
      vals[i] = functemp;
      functemp *= param_val;
    }
}

void LJComputer::inverse_power_eval(const double param_val, std::vector<double> &vals)
{
  int i;
  double functemp = 1;
  for(i=0;i<ispec_->LJ_term1;i++)
    {
      functemp /= param_val;
    }
  vals[0] = functemp;
  for(i=ispec_->LJ_term1;i<ispec_->LJ_term2;i++)
    {
      functemp /= param_val;
    }
  vals[1] = functemp;
}



void LJComputer::deriv_eval(const double param_val, std::vector<double> &vals)
{
  unsigned i;
  double functemp = 1.0;
  vals[0] = 0;
  for(i=1;i<n_coef;i++)
    {
      vals[i]= i * functemp;
      functemp *= param_val;
    }
}

void LJComputer::inverse_deriv_eval(const double param_val, std::vector<double> &vals)
{
  int i;
  double functemp = 1/param_val;
  for(i=0;i<ispec_->LJ_term1;i++)
    {
      functemp /= param_val;
    }
  vals[0] = -ispec_->LJ_term1*functemp;
  for(i=ispec_->LJ_term1;i<ispec_->LJ_term2;i++)
    {
      functemp /= param_val;
    }
  vals[1] = -ispec_->LJ_term2*functemp;
}


double LJComputer::power_axis(const int index_among_defined, const std::vector<double> &spline_coeffs, const double axis_val, int ici_value, int first_nonzero_basis_index)
{
  unsigned i;
  double functemp = 1;
  double forcetemp = 0.0;

  for(i=0;i<n_coef;i++)
    {
      forcetemp += functemp * spline_coeffs[i + ici_value + first_nonzero_basis_index];
      functemp *= axis_val;
    }
  return forcetemp;
}

double LJComputer::inverse_power_axis(const int index_among_defined, const std::vector<double> &spline_coeffs, const double axis_val, int ici_value, int first_nonzero_basis_index)
{
  int i;
  double functemp = 1;
  double forcetemp = 0.0;
  for(i=0;i<ispec_->LJ_term1;i++)
    {
      functemp /= axis_val;
    }
  forcetemp += functemp * spline_coeffs[ici_value + first_nonzero_basis_index];
  for(i=ispec_->LJ_term1;i<ispec_->LJ_term2;i++)
    {
      functemp /= axis_val;
    }
  forcetemp += functemp * spline_coeffs[1 + ici_value + first_nonzero_basis_index];
  return forcetemp;
}

double LJComputer::deriv_axis(const int index_among_defined, const std::vector<double> &spline_coeffs, const double axis_val, int ici_value, int first_nonzero_basis_index)
{
  unsigned i;
  double derivtemp = 0.0;
  double functemp = 1.0;

  for(i=1;i<n_coef;i++)
    {
      derivtemp += i * functemp * spline_coeffs[1 + ici_value + first_nonzero_basis_index];
      functemp *= axis_val;
    }
  return derivtemp;
}

double LJComputer::inverse_deriv_axis(const int index_among_defined, const std::vector<double> &spline_coeffs, const double axis_val, int ici_value, int first_nonzero_basis_index)
{
  int i;
  double functemp = 1/axis_val;
  double derivtemp = 0.0;
  for(i=0;i<ispec_->LJ_term1;i++)
    {
      functemp /= axis_val;
    }
  derivtemp += ispec_->LJ_term1 * functemp * spline_coeffs[ici_value + first_nonzero_basis_index];
  for(i=ispec_->LJ_term1;i<ispec_->LJ_term2;i++)
    {
      functemp /= axis_val;
    }
  derivtemp += ispec_->LJ_term2 * functemp * spline_coeffs[1 + ici_value + first_nonzero_basis_index];
  
  return derivtemp;
}

void LJComputer::fourier_eval(const double param_val, std::vector<double> &vals)
{
  unsigned i;
  for(i=0;i<(n_coef/2);i++)
    {
      vals[i] = sin((i+1)*param_val);
      vals[(n_coef/2) +i] = cos((i+1)*param_val);
    }
}

void LJComputer::fourier_deriv_eval(const double param_val, std::vector<double> &vals)
{
  unsigned i;
  for(i=0;i<(n_coef/2);i++)
    {
      vals[i] = (i+1)*cos((i+1)*param_val);
      vals[(n_coef/2) +1] = -(i+1)*sin((i+1)*param_val);
    }
}

double LJComputer::fourier_axis(const int index_among_defined, const std::vector<double> &spline_coeffs, const double axis_val, int ici_value, int first_nonzero_basis_index)
{
  unsigned i;
  double forcetemp = 0.0;
  for(i=0;i<(n_coef/2);i++)
    {
      forcetemp += spline_coeffs[i+ici_value + first_nonzero_basis_index] * sin((i+1)*axis_val);
      forcetemp += spline_coeffs[(n_coef/2) + i+ici_value + first_nonzero_basis_index] * cos((i+1)*axis_val);
    }
  return forcetemp;
}

double LJComputer::fourier_deriv_axis(const int index_among_defined, const std::vector<double> &spline_coeffs, const double axis_val, int ici_value, int first_nonzero_basis_index)
{
  unsigned i;
  double derivtemp = 0.0;
  for(i=0;i<(n_coef/2);i++)
    {
      derivtemp += spline_coeffs[i+ici_value + first_nonzero_basis_index] * sin((i+1)*axis_val);
      derivtemp += spline_coeffs[(n_coef/2) + i+ici_value + first_nonzero_basis_index] * cos((i+1)*axis_val);
    }
  return derivtemp;
}

inline void check_bspline_size(const int control_points, const int order)
{
	if (control_points < order) {
		fprintf(stderr, "Cannot create a BSpline with fewer control points (%d) than the spline order (%d).\n", control_points, order);
		fprintf(stderr, "Either decrease the bin width or decrease the spline order for this interaction.\n");
		exit(EXIT_FAILURE);
	}
}

inline double check_against_cutoffs(const double axis, const double lower_cutoff, const double upper_cutoff)
{
<<<<<<< HEAD
    if (axis < lower_cutoff) {
    	if (axis + VERYSMALL_F < lower_cutoff) fprintf(stderr, "Value to evaluate (%lf) is below this spline's lower cutoff (%lf)!\n\n", axis, lower_cutoff);
    	return lower_cutoff + VERYSMALL_F;
	} else if (axis > upper_cutoff) {
    	if (axis > upper_cutoff + VERYSMALL_F) fprintf(stderr, "Value to evaluate (%lf) is above this spline's upper cutoff (%lf)!\n\n", axis, upper_cutoff);
    	return upper_cutoff - VERYSMALL_F;
	}
	return axis;
=======
  if (axis < lower_cutoff) {
    if (axis < lower_cutoff - VERYSMALL_F) fprintf(stderr, "Value to evaluate (%lf) is below this spline's lower cutoff (%lf)!\n\n", axis, lower_cutoff);
    return lower_cutoff - VERYSMALL_F;
  } else if (axis > upper_cutoff) {
    if (axis > upper_cutoff + VERYSMALL_F) fprintf(stderr, "Value to evaluate (%lf) is above this spline's upper cutoff (%lf)!\n\n", axis, upper_cutoff);
    return upper_cutoff + VERYSMALL_F;
  }
  return axis;
>>>>>>> 606c4417
}

inline void check_bspline_sizing(const size_t coeffs_size, const int first_nonzero_basis_index, const int index_among_matched_interactions, const int ici_index, const int tn, const size_t istart)
{
	if ((int)(coeffs_size) <= first_nonzero_basis_index + ici_index + tn) {
		fprintf(stderr, "Internal sizing issue encountered!\n");
		fprintf(stderr, "gsl_matrix_get(bspline_vectors, %d - %d)\t", tn, (int)(istart));
		fprintf(stderr, "spline_coeffs.size() = %u\n", (unsigned)(coeffs_size));
		fprintf(stderr, "index %d = ", first_nonzero_basis_index + ici_index + tn);
		fprintf(stderr, "fnzbi %d + ici[%d - 1] %d + tn %d\n", first_nonzero_basis_index, index_among_matched_interactions, ici_index, tn);
	}
}

inline void adjust_splines_for_periodicity(const InteractionClassType class_type, const int n_coef, const std::vector<unsigned> defined_to_periodic_intrxn_index_map, std::vector<unsigned> &interaction_column_indices_)
{
	if (class_type != kDihedralBonded) return;
	int n_defined = defined_to_periodic_intrxn_index_map.size();
	// Look for periodic interactions
	for (int i = 0; i < n_defined; i++) {
		// Adjust the internal copy if it is periodic (make it bigger by n_coef.
		if (defined_to_periodic_intrxn_index_map[i] == 1) {
			shift_remaining_indices(i, n_coef, interaction_column_indices_, interaction_column_indices_.size());
		}
	}
}

inline void shift_remaining_indices(const int start, const int bspline_k, std::vector<unsigned> &interaction_column_indices, const int size)
{
	for(int i = start; i < size; i++) interaction_column_indices[i] += bspline_k;
}<|MERGE_RESOLUTION|>--- conflicted
+++ resolved
@@ -28,11 +28,6 @@
         } else if (ispec->get_basis_type() == kDelta) {
           return new DeltaSplineComputer(ispec);
         } else if (ispec->get_basis_type() == kBSplineAndDeriv) {
-<<<<<<< HEAD
-        	return new BSplineAndDerivComputer(ispec);
-        } else if (ispec->get_basis_type() == kNone) {
-        	return NULL;
-=======
           return new BSplineAndDerivComputer(ispec);
 	} else if (ispec->get_basis_type() == kPower) {
 	  return new PowerComputer(ispec);
@@ -40,7 +35,6 @@
 	  return new LJComputer(ispec);
         } else if (ispec->get_basis_type() == kNone) {
           return NULL;
->>>>>>> 606c4417
         } else {
             fprintf(stderr, "Unrecognized spline class.\n");
             exit(EXIT_FAILURE);
@@ -101,20 +95,6 @@
     printf("Allocating b-spline temporaries for %d interactions.\n", n_to_force_match);
     bspline_workspaces = new gsl_bspline_workspace*[n_to_force_match];
     bspline_vectors = gsl_vector_alloc(n_coef);
-<<<<<<< HEAD
-	adjust_splines_for_periodicity(ispec->class_type, n_coef, ispec->defined_to_periodic_intrxn_index_map, interaction_column_indices_);
-	
-    int counter = 0;
-    for (unsigned i = 0; i < n_defined; i++) {
-        if (ispec_->defined_to_matched_intrxn_index_map[i] > 0) {
-            ici_index = interaction_column_indices_[counter + 1] - interaction_column_indices_[counter];
-            n_to_print_minus_bspline_k = ici_index - n_coef + 2;
-            check_bspline_size(n_to_print_minus_bspline_k, (int)(n_coef));
-            bspline_workspaces[counter] = gsl_bspline_alloc(n_coef, n_to_print_minus_bspline_k);
-            gsl_bspline_knots_uniform(ispec_->lower_cutoffs[i] - VERYSMALL_F, ispec_->upper_cutoffs[i] + VERYSMALL_F, bspline_workspaces[counter]);
-            counter++;
-        }
-=======
     adjust_splines_for_periodicity(ispec->class_type, n_coef, ispec->defined_to_periodic_intrxn_index_map, interaction_column_indices_);
 	
     int counter = 0;
@@ -132,7 +112,6 @@
 	}
 	counter++;
       }
->>>>>>> 606c4417
     }
 }
 
@@ -158,11 +137,7 @@
     if(ispec_->get_char_id() == 'a') axis_val *= (M_PI/180.0);
 
     int index_among_matched = ispec_->defined_to_matched_intrxn_index_map[index_among_defined] - 1;
-<<<<<<< HEAD
-    gsl_bspline_eval_nonzero(param_less_lower_cutoff + ispec_->lower_cutoffs[index_among_defined], bspline_vectors, &istart, &iend, bspline_workspaces[index_among_matched]);
-=======
     gsl_bspline_eval_nonzero(axis_val, bspline_vectors, &istart, &iend, bspline_workspaces[index_among_matched]);
->>>>>>> 606c4417
     first_nonzero_basis_index = istart;
     
     for (unsigned i = 0; i < n_coef; i++) {
@@ -177,11 +152,8 @@
     double force = 0.0;
     int index_among_matched_interactions = ispec_->defined_to_matched_intrxn_index_map[index_among_defined];
     double axis_val = check_against_cutoffs(axis, ispec_->lower_cutoffs[index_among_defined], ispec_->upper_cutoffs[index_among_defined]);
-<<<<<<< HEAD
-=======
     if(ispec_->get_char_id() == 'a') axis_val *= (M_PI/180.0);
 
->>>>>>> 606c4417
     gsl_bspline_eval_nonzero(axis_val, bspline_vectors, &istart, &iend, bspline_workspaces[index_among_matched_interactions - 1]);
     if (index_among_matched_interactions > 0) {
 		ici_value = interaction_column_indices_[index_among_matched_interactions - 1];
@@ -197,18 +169,11 @@
 {
     int n_to_print_minus_bspline_k, ici_index;
 	//copy additional information
-<<<<<<< HEAD
-    class_subtype = ispec_->class_subtype;
-    adjust_splines_for_periodicity(ispec->class_type, n_coef, ispec->defined_to_periodic_intrxn_index_map, interaction_column_indices_);
-=======
-
->>>>>>> 606c4417
+
     
     if (n_coef < 3) {
     	printf("Spline order for BSplineAndDeriv must be at least 3!\n");
 		exit(EXIT_FAILURE);
-<<<<<<< HEAD
-=======
     }
  
     printf("Allocating b-spline and derivative temporaries for %d interactions.\n", ispec_->get_n_defined());
@@ -238,7 +203,6 @@
 	}
 	counter++;
       }
->>>>>>> 606c4417
     }
  
 	printf("Allocating b-spline and derivative temporaries for %d interactions.\n", ispec_->get_n_defined());
@@ -280,14 +244,6 @@
 void BSplineAndDerivComputer::calculate_bspline_deriv_vals(const int index_among_defined, const double param_val, int &first_nonzero_basis_index, std::vector<double> &vals)
 {
     assert(vals.size() == n_coef);
-<<<<<<< HEAD
-	size_t istart, iend;
-    double param_less_lower_cutoff = get_param_less_lower_cutoff(index_among_defined, param_val);
-    first_nonzero_basis_index = (int)(param_less_lower_cutoff / ispec_->get_fm_binwidth());
-
-    int index_among_matched = ispec_->defined_to_matched_intrxn_index_map[index_among_defined] - 1;
-    gsl_bspline_deriv_eval_nonzero(param_less_lower_cutoff + ispec_->lower_cutoffs[index_among_defined], (size_t)(1), bspline_matrices, &istart, &iend, bspline_workspaces[index_among_matched]);
-=======
     size_t istart, iend;
 
     //double param_less_lower_cutoff = get_param_less_lower_cutoff(index_among_defined, param_val);
@@ -297,7 +253,6 @@
 
     double axis_val = check_against_cutoffs(param_val, ispec_->lower_cutoffs[index_among_defined], ispec_->upper_cutoffs[index_among_defined]);
     gsl_bspline_deriv_eval_nonzero(axis_val, (size_t)(1), bspline_matrices, &istart, &iend, bspline_workspaces[index_among_matched]);
->>>>>>> 606c4417
     first_nonzero_basis_index = istart;
     
     for (unsigned i = 0; i < n_coef; i++) {
@@ -309,13 +264,6 @@
 {
     assert(vals.size() == n_coef);
     size_t istart, iend;
-<<<<<<< HEAD
-    double param_less_lower_cutoff = get_param_less_lower_cutoff(index_among_defined, param_val);
-    first_nonzero_basis_index = (int)(param_less_lower_cutoff / ispec_->get_fm_binwidth());
-    
-    int index_among_matched = ispec_->defined_to_matched_intrxn_index_map[index_among_defined] - 1;
-    gsl_bspline_eval_nonzero(param_less_lower_cutoff + ispec_->lower_cutoffs[index_among_defined], bspline_vectors, &istart, &iend, bspline_workspaces[index_among_matched]);
-=======
     //double param_less_lower_cutoff = get_param_less_lower_cutoff(index_among_defined, param_val);
     //first_nonzero_basis_index = (int)(param_less_lower_cutoff / ispec_->get_fm_binwidth() + 0.5);
     
@@ -324,7 +272,6 @@
     if(ispec_->get_char_id() == 'a') axis_val *= (M_PI/180.0);
 
     gsl_bspline_eval_nonzero(axis_val, bspline_vectors, &istart, &iend, bspline_workspaces[index_among_matched]);
->>>>>>> 606c4417
     first_nonzero_basis_index = istart;
     
     for (unsigned i = 0; i < n_coef; i++) {
@@ -338,13 +285,9 @@
     int ici_value = 0;
     double force = 0.0;
     int index_among_matched_interactions = ispec_->defined_to_matched_intrxn_index_map[index_among_defined];
-<<<<<<< HEAD
-	double axis_val = check_against_cutoffs(axis, ispec_->lower_cutoffs[index_among_defined], ispec_->upper_cutoffs[index_among_defined]);
-=======
     double axis_val = check_against_cutoffs(axis, ispec_->lower_cutoffs[index_among_defined], ispec_->upper_cutoffs[index_among_defined]);
     if(ispec_->get_char_id() == 'a') axis_val *= (M_PI/180.0);
 
->>>>>>> 606c4417
     gsl_bspline_eval_nonzero(axis_val, bspline_vectors, &istart, &iend, bspline_workspaces[index_among_matched_interactions - 1]);
     if (index_among_matched_interactions > 0) {
 		ici_value = interaction_column_indices_[index_among_matched_interactions - 1];
@@ -363,13 +306,9 @@
     int ici_value = 0;
     int index_among_matched_interactions = ispec_->defined_to_matched_intrxn_index_map[index_among_defined];
     double axis_val = check_against_cutoffs(axis, ispec_->lower_cutoffs[index_among_defined], ispec_->upper_cutoffs[index_among_defined]);
-<<<<<<< HEAD
-	gsl_bspline_deriv_eval_nonzero(axis_val, size_t(1), bspline_matrices, &istart, &iend, bspline_workspaces[index_among_matched_interactions - 1]);
-=======
     if(ispec_->get_char_id() == 'a') axis_val *= (M_PI/180.0);
 
     gsl_bspline_deriv_eval_nonzero(axis_val, size_t(1), bspline_matrices, &istart, &iend, bspline_workspaces[index_among_matched_interactions - 1]);
->>>>>>> 606c4417
     if (index_among_matched_interactions > 0) {
 		ici_value = interaction_column_indices_[index_among_matched_interactions - 1];
     }
@@ -384,8 +323,6 @@
 {
 	// Override generic constructor settings
     n_coef = 2;
-<<<<<<< HEAD
-=======
 }
 
 DeltaSplineComputer::DeltaSplineComputer(InteractionClassSpec* ispec) : SplineComputer(ispec)
@@ -416,7 +353,6 @@
         fprintf(stderr, "Warning: attempting to read %d columns past interaction column %d in a matrix of %lu columns.", basis_function_column_index + 1, first_nonzero_basis_index + interaction_column_indices_[index_among_matched_interactions - 1], spline_coeffs.size());
     }
     return force;
->>>>>>> 606c4417
 }
 
 // Calculate the value of the a one-parameter linear spline; direction of the 
@@ -1021,16 +957,6 @@
 
 inline double check_against_cutoffs(const double axis, const double lower_cutoff, const double upper_cutoff)
 {
-<<<<<<< HEAD
-    if (axis < lower_cutoff) {
-    	if (axis + VERYSMALL_F < lower_cutoff) fprintf(stderr, "Value to evaluate (%lf) is below this spline's lower cutoff (%lf)!\n\n", axis, lower_cutoff);
-    	return lower_cutoff + VERYSMALL_F;
-	} else if (axis > upper_cutoff) {
-    	if (axis > upper_cutoff + VERYSMALL_F) fprintf(stderr, "Value to evaluate (%lf) is above this spline's upper cutoff (%lf)!\n\n", axis, upper_cutoff);
-    	return upper_cutoff - VERYSMALL_F;
-	}
-	return axis;
-=======
   if (axis < lower_cutoff) {
     if (axis < lower_cutoff - VERYSMALL_F) fprintf(stderr, "Value to evaluate (%lf) is below this spline's lower cutoff (%lf)!\n\n", axis, lower_cutoff);
     return lower_cutoff - VERYSMALL_F;
@@ -1039,7 +965,6 @@
     return upper_cutoff + VERYSMALL_F;
   }
   return axis;
->>>>>>> 606c4417
 }
 
 inline void check_bspline_sizing(const size_t coeffs_size, const int first_nonzero_basis_index, const int index_among_matched_interactions, const int ici_index, const int tn, const size_t istart)

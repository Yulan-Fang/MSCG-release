--- conflicted
+++ resolved
@@ -32,12 +32,6 @@
     printf("Reading interaction ranges.\n");
     read_all_interaction_ranges(&cg);
 
-<<<<<<< HEAD
-    if (cg.pair_nonbonded_interactions.n_tabulated > 0 ||
-        cg.pair_bonded_interactions.n_tabulated > 0 ||
-        cg.angular_interactions.n_tabulated > 0 ||
-        cg.dihedral_interactions.n_tabulated > 0 ||
-=======
     if (cg.one_body_interactions.n_tabulated > 0 ||
     	cg.pair_nonbonded_interactions.n_tabulated > 0 ||
         cg.pair_bonded_interactions.n_tabulated > 0 ||
@@ -48,7 +42,6 @@
         cg.r15_interactions.n_tabulated > 0 ||
         cg.helical_interactions.n_tabulated > 0 || 
         cg.radius_of_gyration_interactions.n_tabulated > 0 ||
->>>>>>> 606c4417
 		cg.density_interactions.n_tabulated > 0) {
         printf("Reading tabulated reference potentials.\n");
         read_tabulated_interaction_file(&cg, cg.topo_data.n_cg_types);

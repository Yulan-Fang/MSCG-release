--- conflicted
+++ resolved
@@ -18,12 +18,9 @@
 
 // Return total possible four body interaction types given a number of CG types
 inline unsigned calc_n_distinct_quadruples(const int n) {return (n * n * n * (n + 1)/2);}
-<<<<<<< HEAD
-=======
 
 // Return total possible four body interaction types given a number of CG types
 inline unsigned calc_n_distinct_quints(const int n) {return (n * n * n * n * (n + 1)/2);}
->>>>>>> 606c4417
 
 // Calculate a hash number from a vector of types involved.
 int calc_interaction_hash(const std::vector<int> &types, const int n_cg_types);

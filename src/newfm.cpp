//
//  newfm.cpp
//
//  The driver implements force matching for interaction forces.
<<<<<<< HEAD
=======
//  It also implements observable determination for frame-wise and per-particle values.
>>>>>>> 606c4417
//  It uses least squares fitting.
//
//  Copyright (c) 2016 The Voth Group at The University of Chicago. All rights reserved.
//

#include <cstdio>
#include <cstdlib>
#include <ctime>
#include "control_input.h"
#include "force_computation.h"
#include "fm_output.h"
#include "interaction_hashing.h"
#include "interaction_model.h"
#include "matrix.h"
#include "misc.h"
#include "trajectory_input.h"

void construct_full_fm_matrix(CG_MODEL_DATA* const cg, MATRIX_DATA* const mat, FrameSource* const frame_source);

int main(int argc, char* argv[])
{
    // Begin to compute the total run time
    double start_cputime = clock();
    FrameSource frame_source;      // Trajectory frame data; see types.h
    
    //----------------------------------------------------------------
    // Set up the force matching procedure
    //----------------------------------------------------------------
    
    // Parse the command-line arguments of the program; these are 
    // only used to set the trajectory input files and do nothing 
    // else.
    printf("Parsing command line arguments.\n");
    parse_command_line_arguments(argc, argv, &frame_source); 
    
    // Read the file control.in to determine the values of many of
    // the parameters in the cg struct, including the desired
    // force-matching strategy (sparse block averaged, normal 
    // equations, accumulation matrices), the desired output styles,
    // the type of basis set to use, and many others described in
    // types.h and listed in control_input.c.
    printf("Reading high level control parameters.\n");
    ControlInputs control_input; 		// Control parameters read from control.in
	CG_MODEL_DATA cg(&control_input);   // CG model parameters and data (InteractionClasses and Computers)
    copy_control_inputs_to_frd(&control_input, &frame_source);

    // Read the topology file top.in to determine the definitions of
    // all molecules in the system and their topologies, then to 
    // construct all bond lists, angle lists, and dihedral lists. 
    // The format is based on Gromacs conventions.
    printf("Reading topology file.\n");
    read_topology_file(&cg.topo_data, &cg);
    
    // Read the range files rmin.in and rmax.in to determine the
    // ranges over which the FM basis functions should be defined.
    // These ranges are also used to record which interactions
    // should be fit, which should be tabulated, and which are not 
    // present in the model.
    printf("Reading interaction ranges.\n");
    read_all_interaction_ranges(&cg);

    // The range files have specified which interactions should be
    // read from file; read the tabulated potentials from table.in
    // now if any were found.
    if (cg.one_body_interactions.n_tabulated > 0 ||
    	cg.pair_nonbonded_interactions.n_tabulated > 0 ||
        cg.pair_bonded_interactions.n_tabulated > 0 ||
        cg.angular_interactions.n_tabulated > 0 ||
        cg.dihedral_interactions.n_tabulated > 0 ||
<<<<<<< HEAD
=======
        cg.r13_interactions.n_tabulated > 0 ||
        cg.r14_interactions.n_tabulated > 0 ||
        cg.r15_interactions.n_tabulated > 0 ||
        cg.helical_interactions.n_tabulated > 0 || 
        cg.radius_of_gyration_interactions.n_tabulated > 0 ||
>>>>>>> 606c4417
		cg.density_interactions.n_tabulated > 0) {
        printf("Reading tabulated reference potentials.\n");
        read_tabulated_interaction_file(&cg, cg.topo_data.n_cg_types);
    } 
    
    // Read statistical weights for each frame if the 
    // 'use_statistical_reweighting' flag is set in control.in.
    if (frame_source.use_statistical_reweighting == 1) {
        printf("Reading per-frame statistical reweighting factors.\n");
        fflush(stdout);
        read_frame_weights(&frame_source, control_input.starting_frame, control_input.n_frames, "in"); 
    }
        
    // Generate bootstrapping weights if the
    // 'bootstrapping_flag' is set in control.in.
    if (frame_source.bootstrapping_flag == 1) {
    	printf("Generating bootstrapping frame weights.\n");
    	fflush(stdout);
    	generate_bootstrapping_weights(&frame_source, control_input.n_frames);
    }

    // Read the input virials if the correct flag was set in control.in.
    if (frame_source.pressure_constraint_flag == 1) {
        printf("Reading virial constraint target.\n");
        read_frame_values("p_con.in", control_input.starting_frame, control_input.n_frames, frame_source.pressure_constraint_rhs_vector);
    }
    
    // Use the trajectory type inferred from trajectory file 
    // extensions to specify how the trajectory files should be 
    // read.
    printf("Beginning to read frames.\n");
    printf("Finding first frame...\n");
<<<<<<< HEAD
    frame_source.get_first_frame(&frame_source, cg.topo_data.n_cg_sites, cg.topo_data.cg_site_types);
=======
    frame_source.get_first_frame(&frame_source, cg.topo_data.n_cg_sites, cg.topo_data.cg_site_types, cg.topo_data.molecule_ids);
>>>>>>> 606c4417
	if (frame_source.dynamic_state_sampling == 1) frame_source.sampleTypesFromProbs();
	
    // Assign a host of function pointers in 'cg' new definitions
    // based on matrix implementation, basis set type, etc.
    set_up_force_computers(&cg);

    // Initialize the force-matching matrix.
    printf("Initializing FM matrix.\n");
    MATRIX_DATA mat(&control_input, &cg);
    if (frame_source.use_statistical_reweighting == 1) {
        set_normalization(&mat, 1.0 / frame_source.total_frame_weights);
    }
    if (frame_source.bootstrapping_flag == 1) {
    	// Multiply the reweighting frame weights by the bootstrapping weights to determine the appropriate
    	// net frame weights and normalizations.
    	if(frame_source.use_statistical_reweighting == 1) {
    		combine_reweighting_and_boostrapping_weights(&frame_source);
    	}
    	set_bootstrapping_normalization(&mat, frame_source.bootstrapping_weights, frame_source.n_frames);
    }
        
    // Record the dimensions of the matrix after initialization in a
    // solution file.
    FILE* solution_file = open_file("sol_info.out", "w");
    fprintf(solution_file, "fm_matrix_rows:%d; fm_matrix_columns:%d;\n",
            mat.fm_matrix_rows, mat.fm_matrix_columns);
    fclose(solution_file);

    //----------------------------------------------------------------
    // Do the force matching
    //----------------------------------------------------------------

    // Process the whole trajectory to build the force-matching matrix
    // of the appropriate type.
    printf("Constructing FM equations.\n");
    construct_full_fm_matrix(&cg, &mat, &frame_source);

    // Free the space used to build the force-matching matrix that is
    // not necessary for finding a solution to the final matrix
    // equations.
    printf("Finished constructing FM equations.\n");
    if (frame_source.bootstrapping_flag == 1) {
		free_bootstrapping_weights(&frame_source);
	}
	
    // Find the solution to the force-matching equations set up in
    // previous steps. The solution routines may also print out
    // singular values, residuals, raw matrix equations, etc. as
    // necessary.
    printf("Finishing FM.\n");
    mat.finish_fm(&mat);

    // Write tabulated interaction files resulting from the basis set
    // coefficients found in the solution step.
    printf("Writing final output.\n"); fflush(stdout);
    write_fm_interaction_output_files(&cg, &mat);
	
    // Record the time and print total elapsed time for profiling purposes.
    double end_cputime = clock();
    double elapsed_cputime = ((double)(end_cputime - start_cputime)) / CLOCKS_PER_SEC;
    printf("%f seconds used.\n", elapsed_cputime);
    return 0;
}

void construct_full_fm_matrix(CG_MODEL_DATA* const cg, MATRIX_DATA* const mat, FrameSource* const frame_source)
{
    int n_blocks;
    int read_stat = 1;
    int total_frame_samples = frame_source->n_frames;
	int traj_frame_num = 0;
	int times_sampled = 1;
	double* ref_box_half_lengths = new double[frame_source->position_dimension];
    
    // Skip the desired number of frames before starting the matrix building loops.
    frame_source->move_to_start_frame(frame_source);
    
    // Perform initial generation of cell lists user for generating neighbor lists.
    // This list will only be rebuilt if the box dimensions change.
    
    // Initialize the cell linked lists for finding neighbors in the provided frames;
    PairCellList pair_cell_list = PairCellList();
    ThreeBCellList three_body_cell_list = ThreeBCellList();
    
    // Populate the cell linked lists.
    pair_cell_list.init(cg->pair_nonbonded_interactions.cutoff, frame_source);
    if (cg->three_body_nonbonded_interactions.class_subtype > 0) {
    	double max_cutoff = 0.0;
        for (int i = 0; i < cg->three_body_nonbonded_interactions.get_n_defined(); i++) {
        	max_cutoff = fmax(max_cutoff, cg->three_body_nonbonded_interactions.three_body_nonbonded_cutoffs[i]);
        }
    three_body_cell_list.init(max_cutoff, frame_source);
    }
    
	// Record this box's dimensions.
	for (int i = 0; i < frame_source->position_dimension; i++) {
		ref_box_half_lengths[i] = frame_source->frame_config->simulation_box_half_lengths[i];
	}
	
	// Begin the main building loops. This routine operates as a for loop
    // over frame blocks wrapped around a loop over frames within each block.
    // In the inner loop, frames are read every iteration and new matrix elements are computed.
    // In the outer loop, the blockwise matrix is incorporated into the total equations, 
    // then wiped for the process to start again with the next iteration.

    // Set up the loop index limits for the inner and outer loops.
    if (frame_source->dynamic_state_sampling == 1) {
		total_frame_samples = frame_source->n_frames * frame_source->dynamic_state_samples_per_frame;
	}	
    if (mat->matrix_type == kDense) {
        n_blocks = total_frame_samples;
	    mat->frames_per_traj_block = 1;
    } else {
		// Check if number of frames is divisible by frames per trajectory block.
		if (total_frame_samples % mat->frames_per_traj_block != 0) {
			printf("Total number of frame samples %d is not divisible by block size %d.\n", total_frame_samples, mat->frames_per_traj_block);
			exit(EXIT_FAILURE);
		}
		n_blocks = total_frame_samples / mat->frames_per_traj_block;
	}

    mat->accumulation_row_shift = 0;

    // For each block of frame samples.
    printf("Entering primary matrix-building loop.\n"); fflush(stdout);
    for (mat->trajectory_block_index = 0; mat->trajectory_block_index < n_blocks; mat->trajectory_block_index++) {
        
        // Wipe the matrix, then calculate the target virial for all frames in this block.
        (*mat->set_fm_matrix_to_zero)(mat);
        add_target_virials_from_trajectory(mat, frame_source->pressure_constraint_rhs_vector);

        // For each frame sample in this block
        for (int trajectory_block_frame_index = 0; trajectory_block_frame_index < mat->frames_per_traj_block; trajectory_block_frame_index++) {
	
		    // Check that the last frame was read successfully (read at end of each iteration)
    		if (read_stat == 0) {
        		printf("Failure reading frame %d (%d). Check trajectory for errors.\n", frame_source->current_frame_n, mat->trajectory_block_index * mat->frames_per_traj_block + trajectory_block_frame_index);
        		exit(EXIT_FAILURE);
    		}

            // If reweighting is being used, scale the block of the FM matrix for this frame
            // by the appropriate weighting factor
            if (frame_source->use_statistical_reweighting) {
                int frame_index = mat->trajectory_block_index * mat->frames_per_traj_block + trajectory_block_frame_index;
                printf("Reweighting entries for frame %d. ", frame_index);
                mat->current_frame_weight = frame_source->frame_weights[frame_index];
            }
            
            //Skip processing frame if frame weight is 0.
            if (frame_source->use_statistical_reweighting && mat->current_frame_weight == 0.0) {
            } else {
            
            	// Check if the simulation box has changed.
            	int box_change = 0;
            	for (int i = 0; i < frame_source->position_dimension; i++) {
					if ( fabs(ref_box_half_lengths[i] - frame_source->frame_config->simulation_box_half_lengths[i]) > VERYSMALL_F ) {
						box_change = 1;
						break;
					}
				}
				
				// Redo cell list set-up and update reference box size if box has changed.
				if (box_change == 1) {
	            	// Re-initialize the cell linked lists for finding neighbors in the provided frames;
  					pair_cell_list = PairCellList();
    				three_body_cell_list = ThreeBCellList();
    				pair_cell_list.init(cg->pair_nonbonded_interactions.cutoff, frame_source);
    				if (cg->three_body_nonbonded_interactions.class_subtype > 0) {
        				double max_cutoff = 0.0;
        				for (int i = 0; i < cg->three_body_nonbonded_interactions.get_n_defined(); i++) {
            				max_cutoff = fmax(max_cutoff, cg->three_body_nonbonded_interactions.three_body_nonbonded_cutoffs[i]);
        				}
        				three_body_cell_list.init(max_cutoff, frame_source);
    				}
    			
    				// Update the reference_box_half_lengths for this new box size.
    				for (int i = 0; i < frame_source->position_dimension; i++) {
    					ref_box_half_lengths[i] = frame_source->frame_config->simulation_box_half_lengths[i];
    				}
    			}
    			
    			// Modify frame weight if using volume weighting.
    			if (mat->volume_weighting_flag == 1) {
    				real* half_lengths = frame_source->frame_config->simulation_box_half_lengths;
    				double volume = 1.0;
    				for (int i = 0; i < mat->position_dimension; i++) volume *= 2.0 * half_lengths[i];
    				mat->current_frame_weight *= volume * volume;
    			}
				
				// Process frame information.
                FrameConfig* frame_config = frame_source->getFrameConfig();
    			calculate_frame_fm_matrix(cg, mat, frame_config, pair_cell_list, three_body_cell_list, trajectory_block_frame_index);
            }
			
            // Read the next frame; the success of this read will be
            // checked at the start of the next iteration of the loop.
            if (frame_source->dynamic_state_sampling == 0) {
				// Read next frame.
				// Only do this if we are not currently process the last frame.
				if ( ((trajectory_block_frame_index + 1) < mat->frames_per_traj_block) ||
			         ((mat->trajectory_block_index + 1) < n_blocks) ) {
					read_stat = (*frame_source->get_next_frame)(frame_source);  
				}
				traj_frame_num++;
				
			} else if (times_sampled < frame_source->dynamic_state_samples_per_frame) {
				// Resample this frame.
				frame_source->sampleTypesFromProbs();
				times_sampled++;
				
			} else {
				// Read next frame, sample frame, and reset sampling counter.
				// Only do this if we are not currently process the last frame.
				if ( ((trajectory_block_frame_index + 1) < mat->frames_per_traj_block) ||
			         ((mat->trajectory_block_index + 1) < n_blocks) ) {
					read_stat = (*frame_source->get_next_frame)(frame_source);  
				}
				frame_source->sampleTypesFromProbs();
				times_sampled = 1;
				traj_frame_num++;
			}
		}
		
        // Print status and do end-of-block computations before wiping the blockwise matrix and beginning anew
        printf("\r%d (%d) frames have been sampled. ", frame_source->current_frame_n, (mat->trajectory_block_index + 1) * mat->frames_per_traj_block);
        fflush(stdout);
        (*mat->do_end_of_frameblock_matrix_manipulations)(mat);
	}

    printf("\nFinishing frame parsing.\n");
    
    // Close the trajectory and free the relevant temp variables.
    frame_source->cleanup(frame_source);
    delete [] ref_box_half_lengths;
}<|MERGE_RESOLUTION|>--- conflicted
+++ resolved
@@ -2,10 +2,7 @@
 //  newfm.cpp
 //
 //  The driver implements force matching for interaction forces.
-<<<<<<< HEAD
-=======
 //  It also implements observable determination for frame-wise and per-particle values.
->>>>>>> 606c4417
 //  It uses least squares fitting.
 //
 //  Copyright (c) 2016 The Voth Group at The University of Chicago. All rights reserved.
@@ -75,14 +72,11 @@
         cg.pair_bonded_interactions.n_tabulated > 0 ||
         cg.angular_interactions.n_tabulated > 0 ||
         cg.dihedral_interactions.n_tabulated > 0 ||
-<<<<<<< HEAD
-=======
         cg.r13_interactions.n_tabulated > 0 ||
         cg.r14_interactions.n_tabulated > 0 ||
         cg.r15_interactions.n_tabulated > 0 ||
         cg.helical_interactions.n_tabulated > 0 || 
         cg.radius_of_gyration_interactions.n_tabulated > 0 ||
->>>>>>> 606c4417
 		cg.density_interactions.n_tabulated > 0) {
         printf("Reading tabulated reference potentials.\n");
         read_tabulated_interaction_file(&cg, cg.topo_data.n_cg_types);
@@ -115,11 +109,7 @@
     // read.
     printf("Beginning to read frames.\n");
     printf("Finding first frame...\n");
-<<<<<<< HEAD
-    frame_source.get_first_frame(&frame_source, cg.topo_data.n_cg_sites, cg.topo_data.cg_site_types);
-=======
     frame_source.get_first_frame(&frame_source, cg.topo_data.n_cg_sites, cg.topo_data.cg_site_types, cg.topo_data.molecule_ids);
->>>>>>> 606c4417
 	if (frame_source.dynamic_state_sampling == 1) frame_source.sampleTypesFromProbs();
 	
     // Assign a host of function pointers in 'cg' new definitions

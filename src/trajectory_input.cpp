--- conflicted
+++ resolved
@@ -42,11 +42,7 @@
 	int header_size;		// Number of columns for header/body of frame
 	std::string* elements; 	// Array to store tokenized header elements 
 	double* cg_site_state_probabilities;   // A list of the probabilities for all states of all CG particles (used if dynamic_state_sampling = 1) (currently only for 2 states)
-<<<<<<< HEAD
-	int (*read_lammps_body)(LammpsData *const lammps_data, FrameConfig *const frame_config, const int dynamic_types, const int dynamic_state_sampling, const int no_forces);
-=======
 	int (*read_lammps_body)(LammpsData *const lammps_data, FrameConfig *const frame_config, const int dynamic_types, const int molecule_flag, const int dynamic_state_sampling, const int no_forces);
->>>>>>> 606c4417
 };
 
 //-------------------------------------------------------------
@@ -95,26 +91,16 @@
 // Misc. small helpers.
 inline void report_traj_input_suffix_error(const char *suffix);
 inline void report_usage_error(const char *exe_name);
-<<<<<<< HEAD
-=======
 inline void report_rem_usage_error(const char *exe_name);
->>>>>>> 606c4417
 inline void report_invalid_setting(const char *flag, const char* suffix);
 inline void check_molecule_sites(const int n_expected, const int n_read);
 inline void check_file_extension(const char* name, const char* suffix);
 
 // Read the initial frame of a trajectory.
-<<<<<<< HEAD
-void read_initial_trr_frame(FrameSource* const frame_source, const int n_cg_sites, int* cg_site_types);
-void read_initial_xtc_frame(FrameSource* const frame_source, const int n_cg_sites,  int* cg_site_types);
-void read_initial_lammps_frame(FrameSource* const frame_source, const int n_cg_sites, int* cg_site_types);
-void initial_nothing(FrameSource* const frame_source, const int n_cg_sites, int* cg_site_types);
-=======
 void read_initial_trr_frame(FrameSource* const frame_source, const int n_cg_sites, int* cg_site_types, int* mol_ids);
 void read_initial_xtc_frame(FrameSource* const frame_source, const int n_cg_sites,  int* cg_site_types, int* mol_ids);
 void read_initial_lammps_frame(FrameSource* const frame_source, const int n_cg_sites, int* cg_site_types, int* mol_ids);
 void initial_nothing(FrameSource* const frame_source, const int n_cg_sites, int* cg_site_types, int* mol_ids);
->>>>>>> 606c4417
 
 // Read a frame of a trajectory after the first has been read.
 int read_next_trr_frame(FrameSource* const frame_source);
@@ -136,14 +122,9 @@
 void finish_lammps_reading(FrameSource* const frame_source);
 
 // Additional helper functions.
-<<<<<<< HEAD
-void read_lammps_header(LammpsData* const lammps_data, int* const current_n_sites, int* const timestep, real* const time, matrix box, const int dynamic_types, const int dynamic_state_sampling, const int no_forces);
-int read_dimension_lammps_body(LammpsData* const lammps_data, FrameConfig* const frame_config, const int dynamic_types, const int dynamic_state_sampling, const int no_forces);
-=======
 void read_lammps_header(LammpsData* const lammps_data, int* const current_n_sites, int* const timestep, real* const time, matrix box, const int dynamic_types, const int molecule_flag, const int dynamic_state_sampling, const int no_forces);
 int read_dimension_lammps_body(LammpsData* const lammps_data, FrameConfig* const frame_config, const int dynamic_types, const int molecule_flag, const int dynamic_state_sampling, const int no_forces);
 int read_scalar_lammps_body(LammpsData* const lammps_data, FrameConfig* const frame_config, const int dynamic_types, const int molecule_flag, const int dynamic_state_sampling, const int no_forces);
->>>>>>> 606c4417
 inline void set_random_number_seed(const uint_fast32_t random_num_seed);
 
 //-------------------------------------------------------------
@@ -153,10 +134,6 @@
 // Report if the command line arguments are not of the correct format.
 
 inline void report_usage_error(const char *exe_name)
-<<<<<<< HEAD
-{
-    printf("Usage: %s -f file.trr OR %s -f file.xtc -f1 file1.xtc OR %s -l file.lammpstrj\n", exe_name, exe_name, exe_name);
-=======
 {
     printf("Usage: %s -f file.trr OR %s -f file.xtc -f1 file1.xtc OR %s -l file.lammpstrj\n", exe_name, exe_name, exe_name);
     exit(EXIT_SUCCESS);
@@ -165,7 +142,6 @@
 inline void report_rem_usage_error(const char *exe_name)
 {
     printf("Usage: %s -f_ref file1.trr -f_cg file2.trr OR %s -l_ref file1.lammpstrj -l_cg file2.lammpstrj\n", exe_name, exe_name);
->>>>>>> 606c4417
     exit(EXIT_SUCCESS);
 }
 
@@ -246,8 +222,6 @@
     frame_source->move_to_start_frame = default_move_to_starting_frame;
 }
 
-<<<<<<< HEAD
-=======
 void parse_entropy_command_line_arguments(const int num_arg, char** arg, FrameSource* const frame_source_cg, FrameSource* const frame_source_ref)
 {
   int checker_cg = 0;
@@ -292,7 +266,6 @@
     }
 }
  
->>>>>>> 606c4417
 void trr_setup(FrameSource* const frame_source, const char* filename)
 {
 	sscanf(filename, "%s", frame_source->trajectory_filename);
@@ -354,10 +327,7 @@
     frame_source->position_dimension = control_input->position_dimension;
     frame_source->starting_frame = control_input->starting_frame;
     frame_source->n_frames = control_input->n_frames;
-<<<<<<< HEAD
-=======
     frame_source->scalar_matching_flag = control_input->scalar_matching_flag;
->>>>>>> 606c4417
     frame_source->no_forces = 0;
     
     if(frame_source->position_dimension != DIMENSION) {
@@ -366,8 +336,6 @@
     }
 }
 
-<<<<<<< HEAD
-=======
 void copy_control_inputs_to_frd(ControlInputs * const control_input, FrameSource* fs_cg, FrameSource* fs_ref)
 {
 	// Do basic calls for each frame source copy
@@ -402,7 +370,6 @@
 
 }
 
->>>>>>> 606c4417
 inline void finish_general_reading(FrameSource *const frame_source)
 {
     delete frame_source->frame_config;
@@ -462,10 +429,7 @@
     int n_sites;
 	
  	if (frame_source->dynamic_types == 1) report_invalid_setting("dynamic_types", "TRR");
-<<<<<<< HEAD
-=======
     if (frame_source->molecule_flag == 1) report_invalid_setting("molecule_flag", "TRR");
->>>>>>> 606c4417
     if (frame_source->dynamic_state_sampling == 1) report_invalid_setting("dynamic_state_sampling", "TRR");
     
     if (frame_source->position_dimension != 3) {
@@ -511,12 +475,8 @@
     int n_atoms, n_sites;
     
     if (frame_source->dynamic_types == 1) report_invalid_setting("dynamic_types", "XTC");
-<<<<<<< HEAD
-    if (frame_source->dynamic_state_sampling == 1) report_invalid_setting("dynamic_state_sampling", "XTC"); 
-=======
     if (frame_source->molecule_flag == 1) report_invalid_setting("molecule_flag", "XTC");
 	if (frame_source->dynamic_state_sampling == 1) report_invalid_setting("dynamic_state_sampling", "XTC"); 
->>>>>>> 606c4417
     
     if (frame_source->position_dimension != 3) {
     	printf("XTC frames only support 3 dimensional positions!\n");
@@ -569,16 +529,12 @@
 	frame_source->lammps_data->header_size = 0;
 	int n_sites = 0;
 
-<<<<<<< HEAD
-	frame_source->lammps_data->read_lammps_body = read_dimension_lammps_body;
-=======
 	// Set read_lammps_body function_pointer based on scalar_matching_flag.
 	if (frame_source->scalar_matching_flag == 1) {
 		frame_source->lammps_data->read_lammps_body = read_scalar_lammps_body;
 	} else {
 		frame_source->lammps_data->read_lammps_body = read_dimension_lammps_body;
 	}
->>>>>>> 606c4417
 	
     // Get the number of sites in this initial frame and allocate memory to store their forces and positions.
 	frame_source->lammps_data->trajectory_stream.open(frame_source->trajectory_filename, std::ifstream::in);
@@ -588,11 +544,7 @@
 	}
 	
 	//read header for first frame 
-<<<<<<< HEAD
-	read_lammps_header(frame_source->lammps_data, &n_sites, &frame_source->current_timestep, &frame_source->time, frame_source->simulation_box_limits, frame_source->dynamic_types, frame_source->dynamic_state_sampling, frame_source->no_forces);
-=======
 	read_lammps_header(frame_source->lammps_data, &n_sites, &frame_source->current_timestep, &frame_source->time, frame_source->simulation_box_limits, frame_source->dynamic_types, frame_source->molecule_flag, frame_source->dynamic_state_sampling, frame_source->no_forces);
->>>>>>> 606c4417
 	if(n_sites <= 0) {
 		exit(EXIT_FAILURE);
     }
@@ -606,12 +558,9 @@
     	frame_source->frame_config->cg_site_types = cg_site_types;
     } else {
     	frame_source->lammps_data->type_pos = -1;
-<<<<<<< HEAD
-=======
     }
     if (frame_source->molecule_flag == 1) {
     	frame_source->frame_config->molecule_ids = mol_ids;
->>>>>>> 606c4417
     }
         
     // Check that the trajectory is consistent with the desired CG model.
@@ -622,11 +571,7 @@
 	}
     
     //read the body of the frame into memory
-<<<<<<< HEAD
-    if ( frame_source->lammps_data->read_lammps_body(frame_source->lammps_data, frame_source->frame_config, frame_source->dynamic_types, frame_source->dynamic_state_sampling, frame_source->no_forces) != 1 ) {
-=======
     if ( frame_source->lammps_data->read_lammps_body(frame_source->lammps_data, frame_source->frame_config, frame_source->dynamic_types, frame_source->molecule_flag, frame_source->dynamic_state_sampling, frame_source->no_forces) != 1 ) {
->>>>>>> 606c4417
     	printf("Cannot read the first frame!\n");			
     	if ( (frame_source->dynamic_types == 1) || (frame_source->dynamic_state_sampling == 1) ) frame_source->frame_config->cg_site_types = NULL; //undo aliasing to cg.topo_data.cg_site_types
 		if (frame_source->molecule_flag == 1) {
@@ -649,11 +594,7 @@
     return;
 }
 
-<<<<<<< HEAD
-void initial_nothing(FrameSource* const frame_source, const int n_cg_sites, int* cg_site_types)
-=======
 void initial_nothing(FrameSource* const frame_source, const int n_cg_sites, int* cg_site_types, int* mol_ids)
->>>>>>> 606c4417
 {
 }
 
@@ -714,20 +655,12 @@
 	int return_value = 1;  
 	int reference_atoms  = frame_source->frame_config->current_n_sites;
 
-<<<<<<< HEAD
-	read_lammps_header(frame_source->lammps_data, &frame_source->frame_config->current_n_sites, &frame_source->current_timestep, &frame_source->time, frame_source->simulation_box_limits, frame_source->dynamic_types, frame_source->dynamic_state_sampling, frame_source->no_forces);    
-=======
 	read_lammps_header(frame_source->lammps_data, &frame_source->frame_config->current_n_sites, &frame_source->current_timestep, &frame_source->time, frame_source->simulation_box_limits, frame_source->dynamic_types, frame_source->molecule_flag, frame_source->dynamic_state_sampling, frame_source->no_forces);    
->>>>>>> 606c4417
 
  	if (reference_atoms != frame_source->frame_config->current_n_sites) {
  		printf("Warning: Number of CG sites defined in top.in is not consistent with trajectory!\n");
  		return_value = 0;
-<<<<<<< HEAD
- 	} else if ( frame_source->lammps_data->read_lammps_body(frame_source->lammps_data, frame_source->frame_config, frame_source->dynamic_types, frame_source->dynamic_state_sampling, frame_source->no_forces) != 1) {
-=======
  	} else if ( frame_source->lammps_data->read_lammps_body(frame_source->lammps_data, frame_source->frame_config, frame_source->dynamic_types, frame_source->molecule_flag, frame_source->dynamic_state_sampling, frame_source->no_forces) != 1) {
->>>>>>> 606c4417
     	printf("Cannot read the frame at time %lf!\n", frame_source->time);
     	return_value = 0;
     }
@@ -746,11 +679,7 @@
 	int reference_atoms  = frame_source->frame_config->current_n_sites;
 	std::string line;
 
-<<<<<<< HEAD
-	read_lammps_header(frame_source->lammps_data, &frame_source->frame_config->current_n_sites, &frame_source->current_timestep, &frame_source->time, frame_source->simulation_box_limits, frame_source->dynamic_types, frame_source->dynamic_state_sampling, frame_source->no_forces);    
-=======
 	read_lammps_header(frame_source->lammps_data, &frame_source->frame_config->current_n_sites, &frame_source->current_timestep, &frame_source->time, frame_source->simulation_box_limits, frame_source->dynamic_types, frame_source->molecule_flag, frame_source->dynamic_state_sampling, frame_source->no_forces);    
->>>>>>> 606c4417
 
  	if (reference_atoms != frame_source->frame_config->current_n_sites) {
  		printf("Warning: Number of CG sites defined in top.in is not consistent with trajectory!\n");
@@ -788,11 +717,7 @@
 // Helper functions for reading LAMMPS header and body
 //-------------------------------------------------------------
 
-<<<<<<< HEAD
-void read_lammps_header(LammpsData *const lammps_data, int* const current_n_sites, int *const timestep, real *const time, matrix box, const int dynamic_types, const int dynamic_state_sampling, const int no_forces)
-=======
 void read_lammps_header(LammpsData *const lammps_data, int* const current_n_sites, int *const timestep, real *const time, matrix box, const int dynamic_types, const int molecule_flag, const int dynamic_state_sampling, const int no_forces)
->>>>>>> 606c4417
 {
 	double low = 0.0;
 	double high = 0.0;
@@ -902,13 +827,10 @@
 					printf("Warning: State probability information not detected in header when parsing LAMMPS frame header!\n");
 					exit(EXIT_FAILURE);
 				}
-<<<<<<< HEAD
-=======
 				if ( (molecule_flag == 1) && (set_mol == 0) ) {
 					printf("Warning: Molecule information not detected in header when parsing LAMMPS frame header!\n");
 					exit(EXIT_FAILURE);
 				}
->>>>>>> 606c4417
 			} else {
 				printf("Unrecognized line in frame header: %s", line.c_str() );
 				
@@ -918,11 +840,7 @@
 	return;
 }
 
-<<<<<<< HEAD
-int read_dimension_lammps_body(LammpsData *const lammps_data, FrameConfig *const frame_config, const int dynamic_types, const int dynamic_state_sampling, const int no_forces)
-=======
 int read_dimension_lammps_body(LammpsData *const lammps_data, FrameConfig *const frame_config, const int dynamic_types, const int molecule_flag, const int dynamic_state_sampling, const int no_forces)
->>>>>>> 606c4417
 {
 	//read in current_n_sites lines to extract position and force information
 	int j = 0;
@@ -951,9 +869,6 @@
 			for(j = 0; j < DIMENSION; j++) {
 				frame_config->f[i][j] = atof( lammps_data->elements[j + lammps_data->f_pos].c_str() );
 			}
-<<<<<<< HEAD
-		}
-=======
 		}
 		
 		//extract type information
@@ -997,7 +912,6 @@
 		if (no_forces == 0) {
 			frame_config->f[i][0] = atof( lammps_data->elements[lammps_data->f_pos].c_str() );
 		}
->>>>>>> 606c4417
 		
 		//extract type information
 		if(dynamic_types == 1) { //check if dynamic_type is set
@@ -1164,7 +1078,6 @@
 	// Determine the number of cells in the box first by calculateng the number of cells needed to span each dimension.
     for (int i = 0; i < DIMENSION; i++) {
     	cell_number[i] = (int)(2.0 * simulation_box_half_lengths[i] / cutoff);
-<<<<<<< HEAD
     }
 
     // Check that there are enough cells to make a cell list worthwhile.
@@ -1180,23 +1093,6 @@
     		break;
     	}
     }
-=======
-    }
-
-    // Check that there are enough cells to make a cell list worthwhile.
-    for (int i = 0; i < DIMENSION; i++) {
-    	// NOTE: I am not sure that throwing away the cell list entirely is the smartest thing to do.
-    	// It would be possible to shrink the cell list dimension by the number of dimensions that are too small.
-    	
-    	// This is a special case where the number of cells is smaller than the stencil in at least one dimension.
-    	if (cell_number[i] < 3) {
-    		std::fill(cell_number.begin(), cell_number.end(), 3);
-    		std::fill(cell_size.begin(), cell_size.end(), -1.0);
-    		too_small = 1;
-    		break;
-    	}
-    }
->>>>>>> 606c4417
     // Otherwise, continue with cell list setup.
     if (too_small == 0) {
     	for (int i = 0; i < DIMENSION; i++) {
@@ -1220,7 +1116,6 @@
 {
     assert(n_particles > 0);
     int icell; // The index for the cell that a particle is in;
-<<<<<<< HEAD
     
     // Pre-compute offsets in the cell array for steps in each dimension.
     hash_offset.resize(DIMENSION);
@@ -1229,16 +1124,6 @@
     	hash_offset[i] = hash_offset[i - 1] * cell_number[i - 1];
     }
     
-=======
-    
-    // Pre-compute offsets in the cell array for steps in each dimension.
-    hash_offset.resize(DIMENSION);
-    hash_offset[0] = 1;
-    for (int i = 1; i < DIMENSION; i++) {
-    	hash_offset[i] = hash_offset[i - 1] * cell_number[i - 1];
-    }
-    
->>>>>>> 606c4417
     // Calculate the inverse of the size of a cell in each dimension.
 	std::vector<double> cell_inv(DIMENSION);
 	for (int i = 0; i < DIMENSION; i++) {
@@ -1339,7 +1224,6 @@
     // Exclude -1 for numbers with (dimension - 1) or more 0's
 
 	recursive_cell_index_loop(cell_number, indices, stencil, hash_offset, 0, setup_3B_cell_stencil);
-<<<<<<< HEAD
 }
 
 void recursive_cell_index_loop(const std::vector<int>& cell_number, std::vector<int> &indices, std::vector<int> &stencil, const std::vector<int> &hash_offset, const int current_dimension, dimension_neighbor_action action_todo) 
@@ -1372,40 +1256,6 @@
 	}
 }
 
-=======
-}
-
-void recursive_cell_index_loop(const std::vector<int>& cell_number, std::vector<int> &indices, std::vector<int> &stencil, const std::vector<int> &hash_offset, const int current_dimension, dimension_neighbor_action action_todo) 
-{
-	if (current_dimension == (DIMENSION - 1) ) {
-		// base case: loop over last dimension and call action_todo.
-		for (int i = 0; i < cell_number[current_dimension]; i++) {
-			indices[current_dimension] = i;
-			action_todo(cell_number, indices, stencil, hash_offset);
-		}
-	} else {
-		// otherwise, loop over this dimension (setting its index) and call the next layer.
-		for (int i = 0; i < cell_number[current_dimension]; i++) {
-			indices[current_dimension] = i;
-			recursive_cell_index_loop(cell_number, indices, stencil, hash_offset, current_dimension + 1, action_todo);
-		}
-	}
-}
-
-void setup_pair_cell_stencil(const std::vector<int> &cell_number, std::vector<int> &cell_indices, std::vector<int> &stencil, const std::vector<int> &hash_offset) 
-{
-	// Determine the index for the current cell.
-	std::vector<int> shift_indices(DIMENSION);
-	int stencil_counter = 0;
-	
-	// Try combinations of 0, +/- 1 offsets for all but the first dimension (only, 0 and 1).
-	for (int i = 0; i <= 1; i++) {
-		shift_indices[0] = i;
-		stencil_counter = recursive_template_loop(cell_number, cell_indices, shift_indices, stencil, hash_offset, stencil_counter, 1, add_pair_stencil_element);
-	}
-}
-
->>>>>>> 606c4417
 void setup_3B_cell_stencil(const std::vector<int> &cell_number, std::vector<int> &cell_indices, std::vector<int> &stencil, const std::vector<int> &hash_offset) 
 {
 	// Determine the index for the current cell.

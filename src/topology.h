//
//  topology.h
//  
//
//  Copyright (c) 2016 The Voth Group at The University of Chicago. All rights reserved.
//

#ifndef _topology_h
#define _topology_h

struct CG_MODEL_DATA;

struct TopoList {
    const unsigned n_sites_;		// The size of the patner_numbers_ and the primary index of the partners_ arrays.
									// This is equal to the current number of CG sites.
    const unsigned partners_per_;	// The number of partners each interaction has.
									// This is determined by the interaction type (1 for bond, 2 for angle, 3 for dihedral).
    const unsigned max_partners_;	// The maximum number of partners (set in control.in).
    unsigned* partner_numbers_;		// The number of partners each CG site has for this topological attribute.
    unsigned** partners_;			// For a given CG site, it lists the CG site indices of all partnered particles (for this topological attribute).

	int modified;					// A flag indicating if the pointers for partners_ and partner_numbers_ arrays are shared (1 for yes, 0 for no).
									// This is primarily useful in the LAMMPS fix when these arrays are allocated, freed, and owned by LAMMPS.
									
    inline TopoList() : TopoList(0, 0, 0) {}
    TopoList(unsigned n_sites, unsigned partners_per, unsigned max_partners);
    ~TopoList();
};

// Struct responsible for keeping track of all cg site numbers, types, bonds,
// angles, and dihedrals.

struct TopologyData {
    unsigned n_cg_sites;                    // Total number of CG sites
    unsigned n_cg_types;                    // Total number of CG site types
    char** name;                            // Human-readable names for each CG site type
    int* cg_site_types;                     // List of the CG types for each site
<<<<<<< HEAD
=======
	int* molecule_ids;						// List of the molecule id for each site
>>>>>>> 606c4417
    
    unsigned max_pair_bonds_per_site;            // Max pair bonds defined by connection to a single site
    unsigned max_angles_per_site;                // Max angles defined by connection to a single site
    unsigned max_dihedrals_per_site;             // Max dihedrals defined by connection to a single site
<<<<<<< HEAD
=======
	unsigned max_quints_per_site;
>>>>>>> 606c4417
	
	// Pointers to TopoLists containing the sites connected to a given site through a given topological feature.
    TopoList* bond_list;
    TopoList* angle_list;			// This list only has "partners" for the end sites of an angle (not the middle).
    								// The first partner in this list for each angle is the "center" followed by the remaining site.
    TopoList* dihedral_list;		// This list only has "partners" for the end sites of the dihedral (not the central "bond" atoms).
    								// The first two partners in this list for each dihedral are the "center bond sites" followed by the remaining site.
    TopoList* quint_list;			// This list only has "partners" for the end sites of the dihedral (not the central "angle" atoms).
    								// The first three partners in this list for each dihedral are the "center bond sites" followed by the remaining site.
    TopoList* exclusion_list;
    TopoList* molecule_list;
    
    int* bond_type_activation_flags;        // 0 if a given type of pair bonded interaction is active in the model; 1 otherwise
    int* angle_type_activation_flags;       // 0 if a given type of angular bonded interaction is active in the model; 1 otherwise
    int* dihedral_type_activation_flags;    // 0 if a given type of dihedral bonded interaction is active in the model; 1 otherwise
	int* quint_type_activation_flags;		// 0 if a given type of R15 bonded interaction is active in the model; 1 otherwise
	
	int excluded_style;					// 0 no exclusions; 2 exclude 1-2 bonded; 3 exclude 1-2 and 1-3 bonded; 4 exclude 1-2, 1-3 and 1-4 bonded interactions
	int angle_format;
	int dihedral_format;
	
<<<<<<< HEAD
=======
	// Radius of gyration specific variables
	int n_molecule_groups;
	bool* molecule_groups;
	char** molecule_group_names;
	
>>>>>>> 606c4417
	// Density basis specific variables
	int n_density_groups;
	bool* density_groups;
	double* density_weights;
	char** density_group_names;
	int density_excluded_style;
	TopoList* density_exclusion_list;
	
	inline TopologyData () {
		TopologyData(4,12,36);
	}
	
	inline TopologyData (int max_bonds, int max_angles, int max_dihedrals) :
		max_pair_bonds_per_site(max_bonds),
		max_angles_per_site(max_angles),
		max_dihedrals_per_site(max_dihedrals) {
		bond_list = angle_list = dihedral_list  = NULL;
		exclusion_list = density_exclusion_list = NULL;
<<<<<<< HEAD
		cg_site_types = NULL;
=======
		molecule_list = NULL;
		cg_site_types = NULL;
  		molecule_ids = NULL;
>>>>>>> 606c4417
		bond_type_activation_flags = angle_type_activation_flags = dihedral_type_activation_flags = NULL;
		};
	
	void free_topology_data(void);
};

// Helper functions for managing TopologyData structs.
void free_topology_data(TopologyData *topo_data);

// Primary function for reading a topology file for the CG model
void read_topology_file(TopologyData* topo_data, CG_MODEL_DATA* const cg);

// Initialize topology data structure (used for LAMMPS fix).
void initialize_topology_data(TopologyData* const topo_data);

// Determine appropriate non-bonded exclusions based on bonded topology and exclusion_style setting (used for LAMMPS fix).
void setup_excluded_list(TopologyData const* topo_data,  TopoList* &exclusion_list, const int excluded_style);

// Determine molecule lists based on molecule id information.
void setup_molecule_list(TopologyData const* topo_data, TopoList* &molecule_list, const int n_molecules, const int max_size_per_molecule);
void update_molecule_list(TopologyData const* topo_data, TopoList* &molecule_list);
#endif<|MERGE_RESOLUTION|>--- conflicted
+++ resolved
@@ -35,18 +35,12 @@
     unsigned n_cg_types;                    // Total number of CG site types
     char** name;                            // Human-readable names for each CG site type
     int* cg_site_types;                     // List of the CG types for each site
-<<<<<<< HEAD
-=======
 	int* molecule_ids;						// List of the molecule id for each site
->>>>>>> 606c4417
     
     unsigned max_pair_bonds_per_site;            // Max pair bonds defined by connection to a single site
     unsigned max_angles_per_site;                // Max angles defined by connection to a single site
     unsigned max_dihedrals_per_site;             // Max dihedrals defined by connection to a single site
-<<<<<<< HEAD
-=======
 	unsigned max_quints_per_site;
->>>>>>> 606c4417
 	
 	// Pointers to TopoLists containing the sites connected to a given site through a given topological feature.
     TopoList* bond_list;
@@ -68,14 +62,11 @@
 	int angle_format;
 	int dihedral_format;
 	
-<<<<<<< HEAD
-=======
 	// Radius of gyration specific variables
 	int n_molecule_groups;
 	bool* molecule_groups;
 	char** molecule_group_names;
 	
->>>>>>> 606c4417
 	// Density basis specific variables
 	int n_density_groups;
 	bool* density_groups;
@@ -94,13 +85,9 @@
 		max_dihedrals_per_site(max_dihedrals) {
 		bond_list = angle_list = dihedral_list  = NULL;
 		exclusion_list = density_exclusion_list = NULL;
-<<<<<<< HEAD
-		cg_site_types = NULL;
-=======
 		molecule_list = NULL;
 		cg_site_types = NULL;
   		molecule_ids = NULL;
->>>>>>> 606c4417
 		bond_type_activation_flags = angle_type_activation_flags = dihedral_type_activation_flags = NULL;
 		};
 	

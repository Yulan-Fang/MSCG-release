--- conflicted
+++ resolved
@@ -132,8 +132,4 @@
 clean:
 	rm *.[o]
 
-<<<<<<< HEAD
-all: libmscg.a newfm.x rangefinder.x combinefm.x
-=======
-all: libmscg.a newfm rangefinder combinefm newrem recode newibi
->>>>>>> 606c4417
+all: libmscg.a newfm rangefinder combinefm newrem recode newibi
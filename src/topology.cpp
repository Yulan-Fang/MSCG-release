//
//  topology.cpp
//  
//
//  Copyright (c) 2016 The Voth Group at The University of Chicago. All rights reserved.
//

#include <cstdlib>
#include <cstring>
#include <cassert>
#include <fstream>
#include <vector>

#include "interaction_model.h"
#include "misc.h"

#include "topology.h"

// Helper functions for reading a topology file for the CG model

// Determine the maximum number of items possible for a given exclusion.
inline unsigned get_max_exclusion_number(TopologyData const* topo_data, const int excluded_style);
// Read the molecule groups for radius of gyration types defined in the topology file.
int read_molecule_groups(TopologyData* topo_data, CG_MODEL_DATA* const cg, std::ifstream &top_in, int line_num, std::string* &rg_lines);
void process_molecule_groups(TopologyData* topo_data, std::string* &rg_lines);
// Read the specification for three-body interactions.
int read_three_body_topology(TopologyData* topo_data, CG_MODEL_DATA* const cg, std::ifstream &top_in, int line);
// Read the density groups defined in the topology file.
int read_density_groups(TopologyData* topo_data, CG_MODEL_DATA* const cg, std::ifstream &top_in, int line_num);
int read_density_weights(TopologyData* topo_data, CG_MODEL_DATA* const cg, std::ifstream &top_in, int line_num);
// Read a single molecule's topology specification.
void read_molecule_definition(TopologyData* const mol, TopologyData* const cg, std::ifstream &top_in, int &line);
// Determine appropriate non-bonded exclusions based on bonded topology and excluded_style setting
bool new_excluded_partner(unsigned** const excluded_partners, const int location, const unsigned current_size, const unsigned new_site);
// Report an error in the topology input file.
void report_topology_input_format_error(const int line, char *parameter_name);
// Search function for molecular exclusion.
void recursive_exclusion_search(TopologyData const* topo_data, TopoList* &exclusion_list, std::vector<int> &path_list);

//---------------------------------------------------------------
// Functions for managing TopoList structs
//---------------------------------------------------------------

TopoList::TopoList(unsigned n_sites, unsigned partners_per, unsigned max_partners) : 
    n_sites_(n_sites), partners_per_(partners_per), max_partners_(max_partners) {
    modified = 0;
    partner_numbers_ = new unsigned[n_sites_]();
    partners_ = new unsigned*[n_sites_];
    for (unsigned i = 0; i < n_sites_; i++) {
        partners_[i] = new unsigned[partners_per_ * max_partners_]();
    }
}

TopoList::~TopoList() {
	if (modified == 0) {
    	for (unsigned i = 0; i < n_sites_; i++) {
        	delete [] partners_[i];
    	}
    	delete [] partners_;
    	delete [] partner_numbers_;
	}
}

//---------------------------------------------------------------
// Functions for managing TopologyData structs
//---------------------------------------------------------------

inline unsigned get_max_exclusion_number(TopologyData const* topo_data, const int excluded_style) 
{
	assert( (excluded_style == 0) || (excluded_style == 2) || (excluded_style == 3) || (excluded_style == 4) || (excluded_style == 5) );
	switch (excluded_style) {
		case 2:
			return topo_data->max_pair_bonds_per_site;
			break;
			
		case 3:
			return topo_data->max_pair_bonds_per_site + topo_data->max_angles_per_site;
			break;
			
		case 4:
			return topo_data->max_pair_bonds_per_site + topo_data->max_angles_per_site + topo_data->max_dihedrals_per_site;
			break;
			
		case 5:
			return topo_data->max_pair_bonds_per_site + topo_data->max_angles_per_site + topo_data->max_dihedrals_per_site;
			break;
		
		default:
			return 1;
			break;
	}
}

// Initialize a TopologyData struct given that the number of sites and maximum
// numbers of bonds, angles, and dihedrals for each site are fixed.
void initialize_topology_data(TopologyData* const topo_data)
{
	unsigned nsites = topo_data->n_cg_sites;
    topo_data->cg_site_types = new int[nsites]();
<<<<<<< HEAD
    
=======
    topo_data->molecule_ids  = new int[nsites]();

>>>>>>> 606c4417
    topo_data->name = new char*[topo_data->n_cg_types]();
    for (unsigned i = 0; i < topo_data->n_cg_types; i++) {
        topo_data->name[i] = new char[MAX_CG_TYPE_NAME_LENGTH + 1]();
    }
    topo_data->max_quints_per_site = topo_data->max_dihedrals_per_site + 2;
    // Ready pair bond data structures.
    topo_data->bond_type_activation_flags = new int[calc_n_distinct_pairs(topo_data->n_cg_types)]();
    topo_data->bond_list = new TopoList(nsites, 1, topo_data->max_pair_bonds_per_site);
    // Ready angle bond data structures.
    topo_data->angle_type_activation_flags = new int[calc_n_distinct_triples(topo_data->n_cg_types)]();
    topo_data->angle_list = new TopoList(nsites, 2, topo_data->max_angles_per_site);
    // Ready dihedral bond data structures.
    topo_data->dihedral_type_activation_flags = new int[calc_n_distinct_quadruples(topo_data->n_cg_types)]();
    topo_data->dihedral_list = new TopoList(nsites, 3, topo_data->max_dihedrals_per_site);
    // Ready dihedral bond data structures.
    topo_data->quint_type_activation_flags = new int[calc_n_distinct_quints(topo_data->n_cg_types)]();
    topo_data->quint_list = new TopoList(nsites, 4, topo_data->max_quints_per_site);
    // Ready exclusion list data structures.
	topo_data->exclusion_list = new TopoList(nsites, 1, get_max_exclusion_number(topo_data, topo_data->excluded_style));
	// Read density exclusion list data structures.
	topo_data->density_exclusion_list = new TopoList(nsites, 1, get_max_exclusion_number(topo_data, topo_data->density_excluded_style));
}

// Free an initialized TopologyData struct.
void TopologyData::free_topology_data(void) {
  printf("Freeing topology information.\n");
  
  if (cg_site_types != NULL) delete [] cg_site_types;
  if (molecule_ids != NULL) delete [] molecule_ids;
    
    if (name != NULL) {
        for (unsigned i = 0; i < n_cg_types; i++) {
            if (name[i] != NULL) delete [] name[i];
        }
        delete [] name;
    }

    // Delete the topology lists.
    if (bond_list != NULL) delete bond_list;
    if (angle_list != NULL) delete angle_list;
    if (dihedral_list != NULL) delete dihedral_list;
    if (quint_list != NULL) delete quint_list;
    if (molecule_list != NULL) delete molecule_list;
    delete exclusion_list;
	delete density_exclusion_list;
	
    // Delete the topology interaction type activation flags.
    if (bond_type_activation_flags != NULL) delete [] bond_type_activation_flags;
    if (angle_type_activation_flags != NULL) delete [] angle_type_activation_flags;
    if (dihedral_type_activation_flags != NULL) delete [] dihedral_type_activation_flags;
    if (quint_type_activation_flags != NULL) delete [] quint_type_activation_flags;
}

//---------------------------------------------------------------
// Functions for reading a topology file for the CG model
//---------------------------------------------------------------

void read_topology_file(TopologyData* topo_data, CG_MODEL_DATA* const cg) 
{
    int line = 0;
    unsigned i;
    char parameter_name[50];
    std::string* rg_lines = NULL;
    std::string buff;
    std::ifstream top_in;
    check_and_open_in_stream(top_in, "top.in");
    
    // Read the number of sites and number of types of sites.
    
    check_and_read_next_line(top_in, buff, line);
    sscanf(buff.c_str(), "%s%u", parameter_name, &topo_data->n_cg_sites);
    if (strcmp(parameter_name, "cgsites") != 0) report_topology_input_format_error(line,parameter_name);
    cg->n_cg_sites = int(topo_data->n_cg_sites);
    check_and_read_next_line(top_in, buff, line);
    sscanf(buff.c_str(), "%s%u", parameter_name, &topo_data->n_cg_types);
    if (strcmp(parameter_name, "cgtypes") != 0) report_topology_input_format_error(line,parameter_name);
    cg->n_cg_types = int(topo_data->n_cg_types);

    // Allocate bond, angle, and dihedral interaction
    // class arrays indexed by all possible such interactions
    // using that information.
    initialize_topology_data(topo_data);
    cg->name = new char*[cg->n_cg_types]();
    for (i = 0; i < unsigned(cg->n_cg_types); i++) {
        cg->name[i] = new char[MAX_CG_TYPE_NAME_LENGTH + 1];
    }
    
    // Read the string names of each site type.
    for (i = 0; i < topo_data->n_cg_types; i++) {
        check_and_read_next_line(top_in, buff, line);
        sscanf(buff.c_str(), "%s", topo_data->name[i]);
    }
    
    // Read the section of top.in defining radius of gyration interactions, if present.
    if (cg->radius_of_gyration_interactions.class_subtype > 0 || cg->helical_interactions.class_subtype > 0) {
    	line = read_molecule_groups(topo_data, cg, top_in, line, rg_lines);
    }
    
    // Read the section of top.in defining three body nonbonded interactions, if present.
    if (cg->three_body_nonbonded_interactions.class_subtype > 0) {
		line = read_three_body_topology(topo_data, cg, top_in, line);
	}
    
	// Read the section of top.in defining density dependent nonbonded interactions, if present.
	topo_data->n_density_groups = 0;
	if(cg->density_interactions.class_subtype > 0) {
		printf("Reading density groups.\n");
		line = read_density_groups(topo_data, cg, top_in, line);
		line = read_density_weights(topo_data, cg, top_in, line);
	}
	
    // Read the molecules section of top.in to define all topology lists.
    
    // Read the number of distinct types of molecule
    check_and_read_next_line(top_in, buff, line);
    unsigned n_molecule_types;
    sscanf(buff.c_str(), "%s%d", parameter_name, &n_molecule_types);
    if (strcmp(parameter_name, "moltypes") != 0) report_topology_input_format_error(line,parameter_name);
    
    // Allocate space for an array containing information pertaining
    // to each individual molecule type treated as an entire system
    // and initialize the topology data sections of them.
    TopologyData* mol = new TopologyData[n_molecule_types];
    for (i = 0; i < n_molecule_types; i++) {
        mol[i] = TopologyData(topo_data->max_pair_bonds_per_site, topo_data->max_angles_per_site, topo_data->max_dihedrals_per_site);
	}

    // Read the definitions for each molecule to get the topological
    // building blocks of the full system.
    // Assume that one should input/output angles and dihedrals in bonding order (ABC, ABCD)
    int max_mol_size = 0;
    topo_data->angle_format = 1;
	topo_data->dihedral_format = 1;
    for (i = 0; i < n_molecule_types; i++) {
        printf("Reading definition of molecule type %d.\n", i);
        read_molecule_definition(&mol[i], topo_data, top_in, line);
        if ((int)(mol[i].n_cg_sites) > max_mol_size) {
        	max_mol_size = (int)(mol[i].n_cg_sites);
        }
        // Make sure that mol_style is consistent.
        if (i == 0) {
        	topo_data->angle_format = mol[i].angle_format;
        	topo_data->dihedral_format = mol[i].dihedral_format;
        } else {
        	if (topo_data->angle_format != mol[i].angle_format) {
        		fprintf(stderr, "Cannot have two different angle formats!\n");
        		exit(EXIT_FAILURE);
        	}
        	if (topo_data->dihedral_format != mol[i].dihedral_format) {
        	    fprintf(stderr, "Cannot have two different dihedral formats!\n");
        		exit(EXIT_FAILURE);
        	}
        }
    }
    
    // Read the system section of top.in to define the full system's
    // topology.
    int total_cg_molecules = 0;
    unsigned j, k, l;
    unsigned block, molecule_type, n_molecules_in_system, first_site_in_molecule = 0;
    check_and_read_next_line(top_in, buff, line);
    sscanf(buff.c_str(), "%s%d", parameter_name, &block);
    if (strcmp(parameter_name, "system") != 0) report_topology_input_format_error(line, parameter_name);
    
    // For each line in this section, add a given number of molecules
    // of a given type to the system in order.
    for (i = 0; i < block; i++) {
        // Get a number and type of molecules.
        check_and_read_next_line(top_in, buff, line);
        sscanf(buff.c_str(), "%d%d", &molecule_type, &n_molecules_in_system);
        molecule_type--;
        total_cg_molecules += n_molecules_in_system;
        assert(total_cg_molecules <= cg->n_cg_sites);
        
        // For each molecules of that type to add to the growing
        // total system definition, add an appropriate number
        // of CG sites to the topology lists using the molecule's
        // topology as a guide.
        for (j = 0; j < n_molecules_in_system; j++) {
            for (k = 0; k < mol[molecule_type].n_cg_sites; k++) {
            	if (mol[molecule_type].bond_list->partner_numbers_[k] > topo_data->max_pair_bonds_per_site) {
                	printf("Warning: Too many bonds (%d) to handle based on max_pair_bonds_per_site (%d) !\n", mol[molecule_type].bond_list->partner_numbers_[k], topo_data->max_pair_bonds_per_site);
    				exit(EXIT_FAILURE);
                }
                if (mol[molecule_type].angle_list->partner_numbers_[k] > topo_data->max_angles_per_site) {
                	printf("Warning: Too many bonds (%d) to handle based on max_angles_per_site (%d) !\n", mol[molecule_type].angle_list->partner_numbers_[k], topo_data->max_angles_per_site);
    				exit(EXIT_FAILURE);
                }
                if (mol[molecule_type].dihedral_list->partner_numbers_[k] > topo_data->max_dihedrals_per_site) {
                	printf("Warning: Too many bonds (%d) to handle based on max_dihedrals_per_site (%d) !\n", mol[molecule_type].dihedral_list->partner_numbers_[k], topo_data->max_dihedrals_per_site);
    				exit(EXIT_FAILURE);
                }
                topo_data->cg_site_types[k + first_site_in_molecule] = mol[molecule_type].cg_site_types[k];
                topo_data->molecule_ids[k + first_site_in_molecule] = j;
                topo_data->bond_list->partner_numbers_[k + first_site_in_molecule] = mol[molecule_type].bond_list->partner_numbers_[k];
                for (l = 0; l < mol[molecule_type].bond_list->partner_numbers_[k]; l++) {
                    topo_data->bond_list->partners_[k + first_site_in_molecule][l] = mol[molecule_type].bond_list->partners_[k][l] + first_site_in_molecule;
                }
                topo_data->angle_list->partner_numbers_[k + first_site_in_molecule] = mol[molecule_type].angle_list->partner_numbers_[k];
                for (l = 0; l < 2 * mol[molecule_type].angle_list->partner_numbers_[k]; l++) {
                    topo_data->angle_list->partners_[k + first_site_in_molecule][l] = mol[molecule_type].angle_list->partners_[k][l] + first_site_in_molecule;
                }
                topo_data->dihedral_list->partner_numbers_[k + first_site_in_molecule] = mol[molecule_type].dihedral_list->partner_numbers_[k];
                for (l = 0; l < 3 * mol[molecule_type].dihedral_list->partner_numbers_[k]; l++) {
                    topo_data->dihedral_list->partners_[k + first_site_in_molecule][l] = mol[molecule_type].dihedral_list->partners_[k][l] + first_site_in_molecule;
                }
                topo_data->quint_list->partner_numbers_[k + first_site_in_molecule] = mol[molecule_type].quint_list->partner_numbers_[k];
                for (l = 0; l < 4 * mol[molecule_type].quint_list->partner_numbers_[k]; l++) {
                    topo_data->quint_list->partners_[k + first_site_in_molecule][l] = mol[molecule_type].quint_list->partners_[k][l] + first_site_in_molecule;
                }
            }
            first_site_in_molecule += mol[molecule_type].n_cg_sites;
        }
    }
    
    // Give the CG_MODEL_DATA struct its own copy of the type names.
    for (i = 0; i < topo_data->n_cg_types; i++) {
        sscanf(topo_data->name[i], "%s", cg->name[i]);
    }
    
	// Set-up appropriate bonded exclusions list from non-bonded interactions based on excluded_style
	setup_excluded_list(topo_data, topo_data->exclusion_list, topo_data->excluded_style);
	setup_excluded_list(topo_data, topo_data->density_exclusion_list, topo_data->density_excluded_style);
<<<<<<< HEAD
=======
	setup_molecule_list(topo_data, topo_data->molecule_list, total_cg_molecules, max_mol_size);
	
	// Process the molecule group information now, if necessary.
	if (cg->radius_of_gyration_interactions.class_subtype > 0 || cg->helical_interactions.class_subtype > 0) {
    	process_molecule_groups(topo_data, rg_lines);
    }
>>>>>>> 606c4417
	
    // Close the file and free the memory used to store the temporary
    // single-molecule topologies.
    top_in.close();
	for (i = 0; i < n_molecule_types; i++) {
        mol[i].free_topology_data();
    }
    delete [] mol;
}

int read_molecule_groups(TopologyData* topo_data, CG_MODEL_DATA* const cg, std::ifstream &top_in, int line_num, std::string* &rg_lines)
{
	std::string buff;
	char parameter_name[50] = "";
	
	// Check label.
	check_and_read_next_line(top_in, buff);
    line_num++;	
	sscanf(buff.c_str(), "%s%d", parameter_name, &(topo_data->n_molecule_groups));
  	if (strcmp(parameter_name, "molecule_groups") != 0) report_topology_input_format_error(line_num, parameter_name);
	if (topo_data->n_molecule_groups > 5) {
		printf("Cannot define more than 5 molecule groups!\n");
		exit(EXIT_FAILURE);
	}
	
	// Allocate data, read the lines, and store them for later processing
	rg_lines = new std::string[topo_data->n_molecule_groups];
	printf("Read definitions for %d molecule groups.\n", topo_data->n_molecule_groups);
	for(int i=0; i < topo_data->n_molecule_groups; i++) {
		check_and_read_next_line(top_in, rg_lines[i]);
		line_num++;
	}
	
	return line_num;
}

void process_molecule_groups(TopologyData* topo_data, std::string* &rg_lines)
{
	char type_num[5] = "";
	int mol_id, num_entries;
	unsigned n_sites = topo_data->molecule_list->n_sites_;
	int n_cg_molecules = (int)(n_sites);
	std::string line;
	
	std::string* type_list = new std::string[n_cg_molecules + 1];
    topo_data->molecule_groups = new bool[topo_data->n_molecule_groups * n_cg_molecules]();
	topo_data->molecule_group_names = new char*[topo_data->n_molecule_groups];
    for (int i = 0; i < topo_data->n_molecule_groups; i++) {
        topo_data->molecule_group_names[i] = new char[MAX_CG_TYPE_NAME_LENGTH + 1];
    }
	  
	for(int i=0; i < topo_data->n_molecule_groups; i++) {
		// Split line using string tools. 
		num_entries = StringSplit(rg_lines[i], " \t", type_list);
		// First entry is the name of the CG group.
		sprintf(topo_data->molecule_group_names[i], "%s", type_list[0].c_str());
		// Add cg_type to molecule_group definition.
		for (int j=1; j < num_entries; j++) {
			sprintf(type_num, "%s", type_list[j].c_str());
			if( isalpha(type_num[0]) ) {
				printf("CG types in molecule group need to be stated in term of numbers based on their order in the systems defined in top.in.\n");
				printf("Problem with label: %s\n", type_num);
				fflush(stdout);
				exit(EXIT_FAILURE);
			}
			mol_id = atoi( type_num );
			// Check that read was successful and then correct mol_id from 1-base to 0-base.
			if( (mol_id > 0) && (mol_id <= n_cg_molecules) ){
				topo_data->molecule_groups[i*(n_cg_molecules) + mol_id - 1] = true;
			} else {
				printf("invalid molecule number: %s\n", type_num); fflush(stdout);
			}
		}
	}
	delete [] type_list;
	delete [] rg_lines;
}

int read_three_body_topology(TopologyData* topo_data, CG_MODEL_DATA* const cg, std::ifstream &top_in, int line)
{
	std::string buff;
	char parameter_name[50];
	unsigned tbtype, i;
	int* tb_i;
	int* tb_j;
	int* tb_k;
	
	check_and_read_next_line(top_in, buff, line);
	sscanf(buff.c_str(), "%s%d", parameter_name, &tbtype);
	if (strcmp(parameter_name, "threebody") != 0) report_topology_input_format_error(line, parameter_name);

	cg->three_body_nonbonded_interactions.stillinger_weber_angle_parameters_by_type = new double[tbtype];
	cg->three_body_nonbonded_interactions.three_body_nonbonded_cutoffs = new double[tbtype];

	tb_i = new int[tbtype];
	tb_j = new int[tbtype];
	tb_k = new int[tbtype];
	
	for (i = 0; i < tbtype; i++) {
		check_and_read_next_line(top_in, buff, line);
		sscanf(buff.c_str(), "%d%d%d%lf%lf", tb_i + i, tb_j + i, tb_k + i, cg->three_body_nonbonded_interactions.stillinger_weber_angle_parameters_by_type + i, cg->three_body_nonbonded_interactions.three_body_nonbonded_cutoffs + i);
		tb_i[i]--;
		tb_j[i]--;
		tb_k[i]--;
	}
	
	cg->three_body_nonbonded_interactions.tb_n = new int[topo_data->n_cg_types]();
	cg->three_body_nonbonded_interactions.tb_list = new int*[topo_data->n_cg_types];
	
	for (i = 0; i < tbtype; i++) {
		cg->three_body_nonbonded_interactions.tb_n[tb_i[i]]++;
	}
	
	for (i = 0; i < topo_data->n_cg_types; i++) {
		cg->three_body_nonbonded_interactions.tb_list[i] = new int[cg->three_body_nonbonded_interactions.tb_n[i] * 2];
		cg->three_body_nonbonded_interactions.tb_n[i] = 0;
	}
	
	for (i = 0; i < tbtype; i++) {
		cg->three_body_nonbonded_interactions.tb_list[tb_i[i]][cg->three_body_nonbonded_interactions.tb_n[tb_i[i]] * 2] = tb_j[i] + 1;
		cg->three_body_nonbonded_interactions.tb_list[tb_i[i]][cg->three_body_nonbonded_interactions.tb_n[tb_i[i]] * 2 + 1] = tb_k[i] + 1;
		cg->three_body_nonbonded_interactions.tb_n[tb_i[i]]++;
	}

	cg->three_body_nonbonded_interactions.set_n_defined(tbtype);
	delete [] tb_i;
	delete [] tb_j;
	delete [] tb_k;
	
	return line;
}

int read_density_groups(TopologyData* topo_data, CG_MODEL_DATA* const cg, std::ifstream &top_in, int line_num)
{
	// Allocate data.
	std::string buff;
	char parameter_name[50] = "";
	int cg_type, num_entries;
	std::string* type_list = new std::string[cg->n_cg_types + 1];
    
	// Check label.
	check_and_read_next_line(top_in, buff);
	line_num++;	
	sscanf(buff.c_str(), "%s%d", parameter_name, &(topo_data->n_density_groups));
  	if (strcmp(parameter_name, "density_nonbonded") != 0) report_topology_input_format_error(line_num, parameter_name);
	if (topo_data->n_density_groups > 5) {
		printf("Cannot define more than 5 density groups!\n");
		delete [] type_list;
		exit(EXIT_FAILURE);
	}
	
	// Allocate data requiring n_density_groups
	topo_data->density_groups = new bool[topo_data->n_density_groups * cg->n_cg_types]();
	topo_data->density_group_names = new char*[topo_data->n_density_groups];
    for (int i = 0; i < topo_data->n_density_groups; i++) {
        topo_data->density_group_names[i] = new char[MAX_CG_TYPE_NAME_LENGTH + 1];
    }
	  
	printf("Read definitions for %d density groups.\n", topo_data->n_density_groups);
	for(int i=0; i < topo_data->n_density_groups; i++) {
		check_and_read_next_line(top_in, buff);
    	line_num++;
      	
		// Split line using string tools. 
		num_entries = StringSplit(buff, " \t", type_list);
		// First entry is the name of the CG group.
		sprintf(topo_data->density_group_names[i], "%s", type_list[0].c_str());
		// Add cg_type to density_group definition.
		for (int j=1; j < num_entries; j++) {
			cg_type = match_type(type_list[j], topo_data->name, cg->n_cg_types);
	        if( cg_type == -1) {
    	    	printf("Unrecognized type %s!\n", type_list[j].c_str());
    		} else {
    			// Convert this number for 1-based to 0-based.
    			cg_type--;
    		}
			
			// Check that read was successful for cg_type.
			// This assumes that cg_type is 1-based (not 0-based).
			if ( (cg_type >= 0) && (cg_type < cg->n_cg_types) ) {
				topo_data->density_groups[i*(cg->n_cg_types) + cg_type] = true;
			} else {
				printf("Out-of-range type number in density group definition: %s\n", type_list[j].c_str()); fflush(stdout);
			}
		}
	}
	delete [] type_list;
	return line_num;
}

int read_density_weights(TopologyData* topo_data, CG_MODEL_DATA* const cg, std::ifstream &top_in, int line_num)
{
	// Need to rewrite this so that it does not use iclass
	// Then need to pass information from topology into density
	// Allocate density_weights to match density_groups
	if(topo_data->n_density_groups <= 0) return line_num;
	
	topo_data->density_weights = new double[topo_data->n_density_groups * cg->n_cg_types];
	
	// Default initialization is for number density (all weights are 1.0)
	for (int i = 0; i < topo_data->n_density_groups * cg->n_cg_types; i++) {
		topo_data->density_weights[i] = 1.0;
	}
	
	// Check if that is all that needs to be done.
	if (cg->density_interactions.density_weights_flag == 0) return line_num;
	printf("Reading density weights.\n");
	
	// Otherwise read speicific weights
	std::string buff;
	std::string* elements = new std::string[4];
	char parameter_name[50] = "";
	int num_elements, num_entries;
	double weight;
	
	// Check label
	check_and_read_next_line(top_in, buff);
    line_num++;	
	sscanf(buff.c_str(), "%s%d", parameter_name, &num_entries);
  	if (strcmp(parameter_name, "density_weights") != 0) report_topology_input_format_error(line_num, parameter_name);
	
	// There should be an entry for each type listed in each density group.
	// So, go through density_group array to find specified elements.
	printf("Read density weights.\n");
	for (int i = 0; i < topo_data->n_density_groups; i++) {
		for(int j = 0; j < cg->n_cg_types; j++) {
	
			// Read in value if this type (j) is part of density_group (i).
			// The first element in the line should be the density group.
			// The second element in the line should be the CG type.
			// The third element of the line should be the weight.
			if (topo_data->density_groups[i * cg->n_cg_types + j] == true) {
				check_and_read_next_line(top_in, buff);
    			line_num++;
      	
				// Split line using string tools. 
				if( (num_elements = StringSplit(buff, " \t\n", elements)) < 3 ) {
					printf("Not enough elements (%d) in lines of den_weights.in. Expected at least 3 elements.\n", num_elements);
					exit(EXIT_FAILURE);
				}
				
				// Only use weight if it is non-zero.
				// Weight could also be 0 if this element is non-numeric
				if ( (weight = atof(elements[2].c_str())) != 0.0) {
					printf("weight of %lf for type %d (%s) in density_group %d (%s)\n", weight, j + 1, elements[1].c_str(), i + 1, elements[0].c_str()); 
					topo_data->density_weights[i * cg->n_cg_types + j] = weight;
				} else {
					printf("Warning: Detected a density weight of 0 for type %d in density_group %s!\n", j, topo_data->density_group_names[i]);
					printf("Ignoring this weight and setting weight for this type to 1.0!\n");
				}
			}
		}
	}
	delete [] elements;
	return line_num;
}

void read_molecule_definition(TopologyData* const mol, TopologyData *topo_data, std::ifstream &top_in, int &line)
{
    unsigned i, j, hash_val;
    int automatic_topology_style = -5;
    std::string buff;
    char parameter_name[50];
    
    // Read in the first line of the single-molecule topology input section
    // Find the number of sites in the molecule and the style of topology
    // data included here. 'automatic_topology_style' is -1 if angles and
    // dihedrals are manually specified, 1 if only pair bonding is used,
    // 2 if angles are assigned automatically between bonded triples, and
    // 3 if dihedrals are assigned automatically between bonded quadruples.
    check_and_read_next_line(top_in, buff, line);
    sscanf(buff.c_str(), "%s%d%d", parameter_name, &mol->n_cg_sites, &automatic_topology_style);
    
    if (strcmp(parameter_name, "mol") != 0) report_topology_input_format_error(line, parameter_name);
    if (automatic_topology_style == -5) {
        printf("Wrong format in top.in: line %d, provide a valid topology inference style.\n", line);
        exit(EXIT_FAILURE);
    }
    
    mol->n_cg_types = 0;
    mol->excluded_style = 0;
	mol->density_excluded_style = 0;
    // Allocate space for bond, angle, and dihedral lists.
    initialize_topology_data(mol);
    
    // Read the the CG site type of each site in the CG molecule
    check_and_read_next_line(top_in, buff, line);
    sscanf(buff.c_str(), "%s", parameter_name);
    if (strcmp(parameter_name, "sitetypes") != 0) report_topology_input_format_error(line, parameter_name);
    for (i = 0; i < mol->n_cg_sites; i++) {
        check_and_read_next_line(top_in, buff, line);
        sscanf(buff.c_str(), "%d", &mol->cg_site_types[i]);
    }
    
    // Define all topology lists.        
    // Read in the number of pair bonds in the molecule
    unsigned n_pair_bonded_interactions;
    int cg_site1, cg_site2, cg_site3, cg_site4;
    int cg_type1, cg_type2, cg_type3, cg_type4;
    check_and_read_next_line(top_in, buff, line);
    sscanf(buff.c_str(), "%s%d", parameter_name, &n_pair_bonded_interactions);
    if (strcmp(parameter_name, "bonds") != 0) report_topology_input_format_error(line,  parameter_name);
    
    // Read in the pair bond topology.
    // The input file indexes particles from 1, this program
    // indexes them from zero.
    for (i = 0; i < n_pair_bonded_interactions; i++) {
        
        // Read the next line in the bond table.
        check_and_read_next_line(top_in, buff, line);
        sscanf(buff.c_str(), "%d%d", &cg_site1, &cg_site2);
        
        // Correct to index from zero.
        cg_site1--;
        cg_site2--;
        
        // Determine the bond type and activate it.
        cg_type1 = mol->cg_site_types[cg_site1];
        cg_type2 = mol->cg_site_types[cg_site2];
        hash_val = calc_two_body_interaction_hash(cg_type1, cg_type2, topo_data->n_cg_types);
        topo_data->bond_type_activation_flags[hash_val] = 1;
        
        // Add the bond to the bond table.
        mol->bond_list->partners_[cg_site1][mol->bond_list->partner_numbers_[cg_site1]] = cg_site2;
        mol->bond_list->partner_numbers_[cg_site1]++;
        mol->bond_list->partners_[cg_site2][mol->bond_list->partner_numbers_[cg_site2]] = cg_site1;
        mol->bond_list->partner_numbers_[cg_site2]++;
    }
    printf("Read pair bond topology; %d bonds of %d bond types.\n", n_pair_bonded_interactions, calc_n_active_interactions(topo_data->bond_type_activation_flags, calc_n_distinct_pairs(topo_data->n_cg_types)));
    
    if (automatic_topology_style == -1) {
        
        // If all topology info is set manually in the table, read in
        // the angle and dihedral tables.
        
        // Read the angle tables.
        unsigned n_angle_interactions;
        mol->angle_format = -1;
        check_and_read_next_line(top_in, buff, line);
        sscanf(buff.c_str(), "%s%d%d", parameter_name, &n_angle_interactions, &mol->angle_format);
        if (strcmp(parameter_name, "angles") != 0) report_topology_input_format_error(line, parameter_name);
        if (mol->angle_format == 0) {
			printf("Reading angle interactions for A-B and B-C as B A C.\n");
		} else if(mol->angle_format == 1) {
			printf("Reading angle interactions for A-B and B-C as A B C.\n");
			
		} else {
        	fprintf(stderr, "WARNING: 2 numbers are now required after the angles tag in top.in.\n");
        	fprintf(stderr, "To specify the angle of A-B and B-C as B A C choose option 0 or as A B C choose option 1.\n");
        	fprintf(stderr, "Setting option to 0 by default.\n");
        	mol->angle_format = 0;
		}
		
        for (i = 0; i < n_angle_interactions; i++) {
            
            // Read an angle definition.
            check_and_read_next_line(top_in, buff, line);
            sscanf(buff.c_str(), "%d%d%d", &cg_site1, &cg_site2, &cg_site3);
            
            // Re-index from zero.
            cg_site1--;
            cg_site2--;
            cg_site3--;
            
            // Determine bond type.
            cg_type1 = mol->cg_site_types[cg_site1];
            cg_type2 = mol->cg_site_types[cg_site2];
            cg_type3 = mol->cg_site_types[cg_site3];
            
            if (mol->angle_format == 1) { // Swap cg_type1 and cg_type2 to look like angle_format 0.
            	swap_pair(cg_type1, cg_type2); // (start) A B C => B A C (end)
            	swap_pair(cg_site1, cg_site2); // mirror for sites (as well as types)
            }
            hash_val = calc_three_body_interaction_hash(cg_type1, cg_type2, cg_type3, topo_data->n_cg_types);
            topo_data->angle_type_activation_flags[hash_val] = 1;
            
            // Add to the list.
            mol->angle_list->partners_[cg_site2][2 * mol->angle_list->partner_numbers_[cg_site2]] = cg_site1;
            mol->angle_list->partners_[cg_site2][2 * mol->angle_list->partner_numbers_[cg_site2] + 1] = cg_site3;
            mol->angle_list->partner_numbers_[cg_site2]++;
            mol->angle_list->partners_[cg_site3][2 * mol->angle_list->partner_numbers_[cg_site3]] = cg_site1;
            mol->angle_list->partners_[cg_site3][2 * mol->angle_list->partner_numbers_[cg_site3] + 1] = cg_site2;
            mol->angle_list->partner_numbers_[cg_site3]++;
        }
        printf("Read manually specified angle topology; %d angles of %d angle types.\n", n_angle_interactions, calc_n_active_interactions(topo_data->angle_type_activation_flags, calc_n_distinct_triples(topo_data->n_cg_types)));

        
        // Read the dihedral tables.
        unsigned n_dihedral_interactions;
        mol->dihedral_format = -1;
        check_and_read_next_line(top_in, buff, line);
        sscanf(buff.c_str(), "%s%d%d", parameter_name, &n_dihedral_interactions, &mol->dihedral_format);
        if (strcmp(parameter_name, "dihedrals") != 0) report_topology_input_format_error(line, parameter_name);
        if (mol->dihedral_format == 0) {
			printf("Reading angle interactions for A-B, B-C, and C-D as B C A D.\n");
		} else if (mol->dihedral_format == 1) {
			printf("Reading angle interactions for A-B, B-C, and C-D as A B C D.\n");
		} else {
        	fprintf(stderr, "WARNING: 2 numbers are now required after the dihedral tag in top.in.\n");
        	fprintf(stderr, "To specify the dihedral of A-B, B-C, and C-D as B C A D choose option 0 or as A B C D choose option 1.\n");
			fprintf(stderr, "Setting option to 0.\n");
			mol->dihedral_format = 0;
		}
		
        for (i = 0; i < n_dihedral_interactions; i++) {
            
            // Read a single dihedral definition.
            check_and_read_next_line(top_in, buff, line);
            sscanf(buff.c_str(), "%d%d%d%d", &cg_site1, &cg_site2, &cg_site3, &cg_site4);
            
            // Re-index from zero.
            cg_site1--;
            cg_site2--;
            cg_site3--;
            cg_site4--;
            
            // Determine bond type.
            cg_type1 = mol->cg_site_types[cg_site1];
            cg_type2 = mol->cg_site_types[cg_site2];
            cg_type3 = mol->cg_site_types[cg_site3];
            cg_type4 = mol->cg_site_types[cg_site4];
            
            if (mol->dihedral_format == 1) { // rearrange indices so that it looks like dihedral_style 0.
            	swap_pair(cg_type1, cg_type2); // (start) A B C D => B A C D
            	swap_pair(cg_type2, cg_type3); // B A C D => B C A D (done)
            	
            	swap_pair(cg_site1, cg_site2); // mirror for sites as well
            	swap_pair(cg_site2, cg_site3);
            }
            
            hash_val = calc_four_body_interaction_hash(cg_type1, cg_type2, cg_type3, cg_type4, topo_data->n_cg_types);
            topo_data->dihedral_type_activation_flags[hash_val] = 1;
            
            // Add the dihedral to the table.
            mol->dihedral_list->partners_[cg_site3][3 * mol->dihedral_list->partner_numbers_[cg_site3]] = cg_site1;
            mol->dihedral_list->partners_[cg_site3][3 * mol->dihedral_list->partner_numbers_[cg_site3] + 1] = cg_site2;
            mol->dihedral_list->partners_[cg_site3][3 * mol->dihedral_list->partner_numbers_[cg_site3] + 2] = cg_site4;
            mol->dihedral_list->partner_numbers_[cg_site3]++;
            mol->dihedral_list->partners_[cg_site4][3 * mol->dihedral_list->partner_numbers_[cg_site4]] = cg_site2;
            mol->dihedral_list->partners_[cg_site4][3 * mol->dihedral_list->partner_numbers_[cg_site4] + 1] = cg_site1;
            mol->dihedral_list->partners_[cg_site4][3 * mol->dihedral_list->partner_numbers_[cg_site4] + 2] = cg_site3;
            mol->dihedral_list->partner_numbers_[cg_site4]++;
        }
        printf("Read manually specified dihedral topology; %d dihedrals of %d dihedral types.\n", n_dihedral_interactions, calc_n_active_interactions(topo_data->dihedral_type_activation_flags, calc_n_distinct_quadruples(topo_data->n_cg_types)));
        
    } else {
        
        // If the automatic_topology_style specifies that this topology
        // reader is responsible for inferring angular and dihedral
        // interactions from pair bond interactions, then infer those
        // interactions as necessary.
        unsigned l, n_angles;
        
        // Loop over CG sites in the molecule
        for (cg_site1 = 0; cg_site1 < (int)(mol->n_cg_sites); cg_site1++) {
        	cg_type1 = mol->cg_site_types[cg_site1];
        	n_angles = 0;
            // Loop over sites bonded to that molecule.
            for (j = 0; j < mol->bond_list->partner_numbers_[cg_site1]; j++) {
                
                // Overdetermine this bond style's activation flag.
                cg_site2 = mol->bond_list->partners_[cg_site1][j];
                cg_type2 = mol->cg_site_types[cg_site2];
                if (cg_type1 <= cg_type2) {
                    hash_val = calc_two_body_interaction_hash(cg_type1, cg_type2, topo_data->n_cg_types);
                    topo_data->bond_type_activation_flags[hash_val] = 1;
                }
                
                // That's enough for some styles.
                if (automatic_topology_style == 1) continue;
                
                // Otherwise, check the sites bonded to that one
                // and add consider adding the angle to the angle table.
                for (l = 0; l < mol->bond_list->partner_numbers_[cg_site2]; l++) {
                    
                    cg_site3 = mol->bond_list->partners_[cg_site2][l];
                    cg_type3 = mol->cg_site_types[cg_site3];
                    if (unsigned(cg_site3) == cg_site1) continue;
                    
                    mol->angle_list->partners_[cg_site1][2 * n_angles]     = cg_site2;
                    mol->angle_list->partners_[cg_site1][2 * n_angles + 1] = cg_site3;
                    n_angles++;
                    
                    hash_val = calc_three_body_interaction_hash(cg_type2, cg_type1, cg_type3, topo_data->n_cg_types);
                    topo_data->angle_type_activation_flags[hash_val] = 1;
                }
            }
            mol->angle_list->partner_numbers_[cg_site1] = n_angles;
        }
        if (automatic_topology_style != 1) {
	        int total_angles=0;
	        for (i = 0; i < mol->n_cg_sites; i++) {
	            total_angles += mol->angle_list->partner_numbers_[i];
	        }
            printf("Automatically generated angle topology; %d angles of %d angle types.\n", total_angles/2, calc_n_active_interactions(topo_data->angle_type_activation_flags, calc_n_distinct_triples(topo_data->n_cg_types)));
        }
        
        unsigned k, n_dihedrals;
        
        // Loop over CG sites in the molecule 
        for (cg_site1 = 0; cg_site1 < (int)(mol->n_cg_sites); cg_site1++) {
            cg_type1 = mol->cg_site_types[cg_site1];
            
            // For some styles of automatic topology generation, every
            // iteration of this loop should be skipped.
            if (automatic_topology_style <= 2) continue;
            
            // Infer dihedrals for this site using a combination of the 
            // angle topology and the pair bond topology.
            n_dihedrals = 0;
            for (j = 0; j < mol->angle_list->partner_numbers_[cg_site1]; j++) {
            	cg_site2 = mol->angle_list->partners_[cg_site1][2 * j];
                cg_site3 = mol->angle_list->partners_[cg_site1][2 * j + 1];  
                cg_type2 = mol->cg_site_types[cg_site2];
                cg_type3 = mol->cg_site_types[cg_site3];
                for (k = 0; k < mol->bond_list->partner_numbers_[cg_site3]; k++) {
                    cg_site4 = mol->bond_list->partners_[cg_site3][k];
                    cg_type4 = mol->cg_site_types[cg_site4];
                    if (cg_site4 == cg_site2) continue;
                    if (cg_site4 == cg_site1) continue;
                    mol->dihedral_list->partners_[cg_site1][3 * n_dihedrals] = cg_site2;
                    mol->dihedral_list->partners_[cg_site1][3 * n_dihedrals + 1] = cg_site3;
                    mol->dihedral_list->partners_[cg_site1][3 * n_dihedrals + 2] = cg_site4;
                    hash_val = calc_four_body_interaction_hash(cg_type2, cg_type3, cg_type1, cg_type4, topo_data->n_cg_types);
                    topo_data->dihedral_type_activation_flags[hash_val] = 1;
                    n_dihedrals++;
                }
            }
            mol->dihedral_list->partner_numbers_[cg_site1] = n_dihedrals;
        }
        if (automatic_topology_style > 2) {
            int total_dihedrals=0;
	        for (i = 0; i < mol->n_cg_sites; i++) {
	            total_dihedrals += mol->dihedral_list->partner_numbers_[i];
	        }
            printf("Automatically generated dihedral topology; %d dihedrals of %d dihedral types.\n", total_dihedrals/2, calc_n_active_interactions(topo_data->dihedral_type_activation_flags, calc_n_distinct_quadruples(topo_data->n_cg_types)));
        }
    }
    
    // Set-up quint list by connecting angles with angles that do not go "back" on themselves
    // Loop over CG sites in the molecule
    int cg_site5, cg_type5;
    for (cg_site1 = 0; cg_site1 < (int)(mol->n_cg_sites); cg_site1++) {
    	cg_type1 = mol->cg_site_types[cg_site1];
    	int n_quints = 0;
        // Loop over angles involving that CG site.
        for (j = 0; j < mol->angle_list->partner_numbers_[cg_site1]; j++) {
        	// Then look at angles involving that partner (j).
        	cg_site2 = mol->angle_list->partners_[cg_site1][2 * j    ]; // The sites in this angle are mol->angle_list->partner_[i][2 * j] 
        	cg_site3 = mol->angle_list->partners_[cg_site1][2 * j + 1]; //                         and mol->angle_list->partner_[i][2 * j + 1].
			cg_type2 = mol->cg_site_types[cg_site2];
			cg_type3 = mol->cg_site_types[cg_site3];
			for (unsigned k = 0; k < mol->angle_list->partner_numbers_[mol->angle_list->partners_[cg_site1][2 * j + 1]]; k++) {
				// Make sure that this angle is not folding back on the first angle
				cg_site4 = mol->angle_list->partners_[cg_site3][2 * k];
				cg_site5 = mol->angle_list->partners_[cg_site3][2 * k + 1]; 
				cg_type4 = mol->cg_site_types[cg_site4];
				cg_type5 = mol->cg_site_types[cg_site5];
				// // The end of the 2nd angle can not match a site in the 1st angle.
				if (cg_site5 == cg_site1) continue;
				if (cg_site5 == cg_site2) continue;
				// // The middle of the 2nd angle can not match a site in the 1st angle.
				if (cg_site4 == cg_site1) continue;
				if (cg_site4 == cg_site2) continue;
				
				// Add this quint to this partner list
				mol->quint_list->partners_[cg_site1][4 * n_quints    ] = cg_site2;
				mol->quint_list->partners_[cg_site1][4 * n_quints + 1] = cg_site3;
				mol->quint_list->partners_[cg_site1][4 * n_quints + 2] = cg_site4;
				mol->quint_list->partners_[cg_site1][4 * n_quints + 3] = cg_site5;
				
				// Set the activation flag for this site. 
				hash_val = calc_five_body_interaction_hash(cg_type2, cg_type3, cg_type4, cg_type1, cg_type5, topo_data->n_cg_types);
				topo_data->quint_type_activation_flags[hash_val] = 1;
				n_quints++;
			}
		}
		// set actual number of quints for this site
		mol->quint_list->partner_numbers_[cg_site1] = n_quints;
    }
}

void recursive_exclusion_search(TopologyData const* topo_data, TopoList* &exclusion_list, std::vector<int> &path_list)
{
	int path_size = path_list.size();
	int base_id = path_list[0];
	int last_id = path_list[path_size - 1];
	int bond_partner_size = topo_data->bond_list->partner_numbers_[ path_list[path_size - 1] ];
	int partner_id;
	
	for (int i = 0; i < bond_partner_size; i++) {
		partner_id = topo_data->bond_list->partners_[last_id][i];
		
		// Check if this site is already excluded
		if ((base_id != partner_id) &&
		    (new_excluded_partner(exclusion_list->partners_, base_id, exclusion_list->partner_numbers_[base_id], partner_id) == true)) {
	        exclusion_list->partners_[base_id][ exclusion_list->partner_numbers_[base_id] ] = partner_id;
    	    exclusion_list->partner_numbers_[base_id]++;
 	        
            path_list.push_back(partner_id);
            recursive_exclusion_search(topo_data, exclusion_list, path_list);
            path_list.pop_back();
		}
	}
}

void setup_excluded_list( TopologyData const* topo_data, TopoList* &exclusion_list, const int excluded_style) 
{
	// Automatically determine topology to set appropriate
    // bond, angle, and/or dihedral exclusion as appropriate.
	printf("Setting up exclusion list for excluded_style %d.\n", excluded_style);
    if (excluded_style == 0) return;
	
	unsigned max_excluded_number = get_max_exclusion_number(topo_data, excluded_style);
       
    if (excluded_style == 5) {
    	for (unsigned i = 0; i < topo_data->n_cg_sites; i++) {
    		std::vector<int> path_list = {(int)(i)};
    		recursive_exclusion_search(topo_data, exclusion_list, path_list);
    		
    		if ( exclusion_list->partner_numbers_[i] > max_excluded_number ) {
    			printf("Warning: Too many excluded interactions (%d) to handle based on max_pair_bonds_per_site (%d)!\n", exclusion_list->partner_numbers_[i], max_excluded_number);
    			exit(EXIT_FAILURE);
    		}
		}
    	return;	
    }
            
    // Loop over each CG site and its bonds to copy into exclusion list
    for (unsigned i = 0; i < topo_data->n_cg_sites; i++) {
        for (unsigned j = 0; j < topo_data->bond_list->partner_numbers_[i]; j++) {            
            exclusion_list->partners_[i][ exclusion_list->partner_numbers_[i] ] = topo_data->bond_list->partners_[i][j];
            exclusion_list->partner_numbers_[i]++;
        }
    
    	if ( exclusion_list->partner_numbers_[i] > max_excluded_number ) {
    		printf("Warning: Too many excluded interactions (%d) to handle based on max_pair_bonds_per_site (%d)!\n", exclusion_list->partner_numbers_[i], max_excluded_number);
    		exit(EXIT_FAILURE);
    	}
    }
    
    // If we also need angles, check the sites bonded to known bonds and
    // if we need dihedrals, check the sites bonded to know angles to add to exclusion list.
    if (excluded_style == 2) return;
    
    // Loop over CG sites in the molecule
    for (unsigned i = 0; i < topo_data->n_cg_sites; i++) {
        
        // Loop over sites (cg_site1) bonded to that CG site (i).
        for (unsigned j = 0; j < topo_data->bond_list->partner_numbers_[i]; j++) {
        
            unsigned cg_site1 = topo_data->bond_list->partners_[i][j];
    
    		// Loop over potential angles (cg_site2: bonded to cg_site1 which is bonded to i)
            for (unsigned k = 0; k < topo_data->bond_list->partner_numbers_[cg_site1]; k++) {
                    
                unsigned cg_site2 = topo_data->bond_list->partners_[cg_site1][k];
                
                //add this as an angle interaction as long as it does not loop back to the starting CG site
                if (cg_site2 == i) continue; 
                if ( new_excluded_partner(exclusion_list->partners_, i, exclusion_list->partner_numbers_[i], cg_site2) == true ) {
	                exclusion_list->partners_[i][ exclusion_list->partner_numbers_[i] ] = cg_site2;
    	            exclusion_list->partner_numbers_[i]++;
        		}
        		        
                //if we need dihedrals, loop over all potential dihedrals (cg_site3: bonded to angle)
                if (excluded_style == 4) {
                	for(unsigned l = 0; l < topo_data->bond_list->partner_numbers_[cg_site2]; l++) {
                		unsigned cg_site3 = topo_data->bond_list->partners_[cg_site2][l];
                		
                		//add this as a dihedral interaction as long as it does not loop back to a CG site in the existing angle
                		if( (cg_site3 == i) || (cg_site3 == cg_site1) || (cg_site3 == cg_site2) ) continue;
                		if ( new_excluded_partner(exclusion_list->partners_, i, exclusion_list->partner_numbers_[i], cg_site3) == true ) {
                			exclusion_list->partners_[i][ exclusion_list->partner_numbers_[i] ] = cg_site3;
               		 		exclusion_list->partner_numbers_[i]++;
               		 	}
               		}
            	}
            
        	}
        }
        
    	if ( exclusion_list->partner_numbers_[i] > max_excluded_number ) {
    		printf("Warning: Too many excluded interactions (%d) to handle based on max_pair_bonds_per_site, max_angles_per_site, and max_dihedrals_per_site (total %d)!\n", exclusion_list->partner_numbers_[i], max_excluded_number);
    		exit(EXIT_FAILURE);
    	}
    }
}

void setup_molecule_list(TopologyData const* topo_data, TopoList* &molecule_list, const int n_molecules, const int max_molecule_size)
{
	if (molecule_list != NULL) {
		delete molecule_list;
	}
	molecule_list = new TopoList(n_molecules, 1, max_molecule_size);
	int my_id;
	for (unsigned i = 0; i < topo_data->n_cg_sites; i++) {
		my_id = topo_data->molecule_ids[i];
		molecule_list->partners_[my_id][molecule_list->partner_numbers_[my_id]] = i;
		molecule_list->partner_numbers_[my_id]++;
	}
}

void update_molecule_list(TopologyData const* topo_data, TopoList* &molecule_list)
{
	// Check number of molecules
	int n_molecules = molecule_list->n_sites_;
	for (unsigned i = 0; i < topo_data->n_cg_sites; i++) {
		if (topo_data->molecule_ids[i] > n_molecules) {
			n_molecules = topo_data->molecule_ids[i];
		}
	}
	
	// Determine max molecule size
	int max_molecule_size = 1;
	int* molecule_size = new int[n_molecules]();
	for (int i = 0; i < n_molecules; i++) {
		molecule_size[i] = 0;
	}
	for (unsigned i = 0; i < topo_data->n_cg_sites; i++) {
		molecule_size[topo_data->molecule_ids[i]]++;
	}
	for (int i = 0; i  < n_molecules; i++) {
		if(molecule_size[i] > max_molecule_size) {
			max_molecule_size = molecule_size[i];
		}
	}
	delete [] molecule_size;
	
	// Setup new molecule list
	setup_molecule_list(topo_data, molecule_list, n_molecules, max_molecule_size);
}

bool new_excluded_partner(unsigned** const excluded_partners, const int location, const unsigned current_size, const unsigned new_site) {
	for(unsigned i = 0; i < current_size; i++) {
		if (excluded_partners[location][i] == new_site)	return false;
	}
	return true;
}

void report_topology_input_format_error(const int line, char *parameter_name)
{
    printf("Wrong format in top.in: line %d, unexpected parameter %s.\n", line, parameter_name);
    exit(EXIT_FAILURE);
}<|MERGE_RESOLUTION|>--- conflicted
+++ resolved
@@ -97,12 +97,8 @@
 {
 	unsigned nsites = topo_data->n_cg_sites;
     topo_data->cg_site_types = new int[nsites]();
-<<<<<<< HEAD
-    
-=======
     topo_data->molecule_ids  = new int[nsites]();
 
->>>>>>> 606c4417
     topo_data->name = new char*[topo_data->n_cg_types]();
     for (unsigned i = 0; i < topo_data->n_cg_types; i++) {
         topo_data->name[i] = new char[MAX_CG_TYPE_NAME_LENGTH + 1]();
@@ -326,15 +322,12 @@
 	// Set-up appropriate bonded exclusions list from non-bonded interactions based on excluded_style
 	setup_excluded_list(topo_data, topo_data->exclusion_list, topo_data->excluded_style);
 	setup_excluded_list(topo_data, topo_data->density_exclusion_list, topo_data->density_excluded_style);
-<<<<<<< HEAD
-=======
 	setup_molecule_list(topo_data, topo_data->molecule_list, total_cg_molecules, max_mol_size);
 	
 	// Process the molecule group information now, if necessary.
 	if (cg->radius_of_gyration_interactions.class_subtype > 0 || cg->helical_interactions.class_subtype > 0) {
     	process_molecule_groups(topo_data, rg_lines);
     }
->>>>>>> 606c4417
 	
     // Close the file and free the memory used to store the temporary
     // single-molecule topologies.

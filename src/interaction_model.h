--- conflicted
+++ resolved
@@ -40,11 +40,7 @@
 // Enumerated type definitions
 //-------------------------------------------------------------
 
-<<<<<<< HEAD
-enum InteractionClassType {kPairNonbonded = 2, kPairBonded = -2, kAngularBonded = -3, kDihedralBonded = -4, kThreeBodyNonbonded = 3, kDensity = 4};
-=======
 enum InteractionClassType {kOneBody = 1, kPairNonbonded = 2, kPairBonded = -2, kAngularBonded = -3, kDihedralBonded = -4, kR13Bonded = 3, kR14Bonded = 4, kR15Bonded = 5, kHelical = 6, kThreeBodyNonbonded = 7, kRadiusofGyration = -5, kDensity = 8};
->>>>>>> 606c4417
 // function pointer "type" used for polymorphism of matrix element calculation (for pair nonbonded types)
 typedef void (*calc_pair_matrix_elements)(InteractionClassComputer* const, std::array<double, DIMENSION>* const &, const real*, MATRIX_DATA* const);
 typedef void (*calc_interaction_matrix_elements)(InteractionClassComputer* const info, MATRIX_DATA* const mat, const int n_body, int* particle_ids, std::array<double, DIMENSION>* derivatives, const double param_value, const int virial_flag, const double param_deriv, const double distance);
@@ -78,16 +74,6 @@
 	// // to an index that runs along the interaction combinations that actually exist in the model
 	// // (this is all interactions that could "possibly" be force matched in the system).
 	// defined_to_matched_intrxn_index_map indicates (for non-bonded-type interactions) which interactions
-<<<<<<< HEAD
-	// // will actually be determined (through force matching).
-	// // n_to_force_match is the total number of interactions to be fit
-	// // n_force is the total number of antisymmetric (i.e. FM) interactions to be determined.
-	// defined_to_tabulated_intrxn_inex_map indicates which interactions are tabulated
-	// // (force interactions).
-	// // n_from_table is the total number of external tables (i.e. force) to be read.
-	// // n_force is the total number of antisymmetric tables (i.e. forces).
-	int n_cg_types;    
-=======
 	// // will actually be determined (either through traditional force matching or symmetric MS-CODE).
 	// // n_to_force_match is the total number of interactions to be fit
 	// defined_to_symmetric_intrxn_index_map only includes the interactions that will be determined
@@ -101,16 +87,12 @@
 	// // n_force is the total number of antisymmetric tables (i.e. traditional forces).
 	// // n_symmetric is the total number of symmetric tables (i.e. MS-CODE interactions).
     int n_cg_types;    
->>>>>>> 606c4417
     int n_defined;
     std::vector<unsigned> defined_to_possible_intrxn_index_map;
     std::vector<unsigned> defined_to_matched_intrxn_index_map;
     std::vector<unsigned> defined_to_symmetric_intrxn_index_map;
     std::vector<unsigned> defined_to_tabulated_intrxn_index_map;
-<<<<<<< HEAD
-=======
     std::vector<unsigned> defined_to_symtab_intrxn_index_map;
->>>>>>> 606c4417
     std::vector<unsigned> defined_to_periodic_intrxn_index_map;
     std::vector<unsigned> interaction_column_indices;
     int n_to_force_match;
@@ -147,10 +129,6 @@
 	
 	// Helper and implementation functions.
 	std::string get_basename(char **type_names, const int intrxn_index_among_defined, const std::string& delimiter);
-<<<<<<< HEAD
-	void adjust_cutoffs_for_type(int i);
-=======
->>>>>>> 606c4417
 	void adjust_cutoffs_for_basis(int i);
     void setup_for_defined_interactions(TopologyData* topo_data); 
 	void dummy_setup_for_defined_interactions(TopologyData* topo_data);
@@ -163,15 +141,12 @@
 	
 	inline int get_index_from_hash(const int hash_val) const {if (defined_to_possible_intrxn_index_map.size() == 0) return hash_val; else return SearchIntTable(defined_to_possible_intrxn_index_map, hash_val);}
     inline int get_hash_from_index(const int index) const {if (defined_to_possible_intrxn_index_map.size() > 0) return defined_to_possible_intrxn_index_map[index]; else return index;}
-<<<<<<< HEAD
-=======
  
  	inline void set_parameters(double in_fm_binwidth, int in_bspline_k, double in_output_binwidth) {
 		fm_binwidth = in_fm_binwidth;
 		bspline_k = in_bspline_k;
 		output_binwidth = in_output_binwidth;
 	}
->>>>>>> 606c4417
 
 	// Functions meant to be eliminated.	
 	// set_n_defined is only used in topology for three body interactions it should be eliminated eventually
@@ -202,16 +177,10 @@
 	};
 
 	InteractionClassSpec() {
-<<<<<<< HEAD
-		n_tabulated = n_to_force_match = n_from_table = 0;
-		n_defined = 0;
-		class_subtype = 0;
-=======
 		n_tabulated = n_to_force_match = n_symmetric = n_from_table = n_tabsym = 0;
 		n_defined = 0;
 		class_subtype = 0;
 		rangefinder_thresholding_style = 0;
->>>>>>> 606c4417
 	};
 	
 	~InteractionClassSpec() {
@@ -251,12 +220,8 @@
     int l;
     int i;
     int j;
-<<<<<<< HEAD
-   
-=======
     int h;
     
->>>>>>> 606c4417
     // Temps for determining which interaction the particles interact with.
     int index_among_defined_intrxns;
     int index_among_matched_interactions;
@@ -286,10 +251,7 @@
 	void set_up_computer(InteractionClassSpec* const ispec_pt, int *curr_iclass_col_index);	
 
 	void calc_external_spline_interaction(void);
-<<<<<<< HEAD
-=======
 	void calc_one_force_val(const std::vector<double> &spline_coeffs, const int index_among_defined_intrxns, const double binwidth, std::vector<double> &axis_vals, std::vector<double> &force_vals, std::vector<double> &pot_vals);
->>>>>>> 606c4417
 	void calc_grid_of_table_force_vals(const int index_among_defined_intrxns, const double binwidth, std::vector<double> &axis_vals, std::vector<double> &force_vals);
 	void calc_grid_of_force_vals(const std::vector<double> &spline_coeffs, const int index_among_defined_intrxns, const double binwidth, std::vector<double> &axis_vals, std::vector<double> &force_vals);
 	void calc_grid_of_force_and_deriv_vals(const std::vector<double> &spline_coeffs, const int index_among_defined_intrxns, const double binwidth, std::vector<double> &axis_vals, std::vector<double> &force_vals, std::vector<double> &deriv_vals);
@@ -421,15 +383,12 @@
     	rangefinder_thresholding_style = control_input->rangefinder_thresholding_style;
 		output_parameter_distribution = control_input->output_angle_parameter_distribution;
 		cutoff = VERYLARGE;
-<<<<<<< HEAD
-=======
 		
 		if (class_subtype == 1) {
 			printf("The use of distance based angles (angle_type = 1) is now deprecated.\n");
 			printf("Consider using r13_distance_flag and associated options for this feature.\n");
 			fflush(stdout);
 		}
->>>>>>> 606c4417
     }
 	
 	inline ~AngularClassSpec() {}
@@ -461,15 +420,12 @@
 		rangefinder_thresholding_style = control_input->rangefinder_thresholding_style;
 		output_parameter_distribution = control_input->output_dihedral_parameter_distribution;
 		cutoff = VERYLARGE;
-<<<<<<< HEAD
-=======
 		
 		if (class_subtype == 1) {
 			printf("The use of distance based dihedrals (dihedral_type = 1) is now deprecated.\n");
 			printf("Consider using r14_distance_flag and associated options for this feature.\n");
 			fflush(stdout);
 		}
->>>>>>> 606c4417
 	}
 	
 	inline ~DihedralClassSpec() {}
@@ -820,10 +776,7 @@
 		fm_binwidth = control_input->density_fm_binwidth;
 		bspline_k = control_input->density_bspline_k;
 		output_binwidth = control_input->density_output_binwidth;
-<<<<<<< HEAD
-=======
 		rangefinder_thresholding_style = control_input->rangefinder_thresholding_style;
->>>>>>> 606c4417
 		output_parameter_distribution = control_input->output_density_parameter_distribution;
 		
 		// Initialize some pointers to NULL and numbers to 0.
@@ -867,8 +820,6 @@
 	};
 };
 
-<<<<<<< HEAD
-=======
 struct OneBodyClassComputer : InteractionClassComputer {
 	void class_set_up_computer(void);
 	//void class_set_up_range(void);
@@ -879,7 +830,6 @@
 	}
 };
 
->>>>>>> 606c4417
 struct PairNonbondedClassComputer : InteractionClassComputer {
 	void class_set_up_computer(void);
 	//void class_set_up_range(void);
@@ -1118,14 +1068,11 @@
 		iclass_list.push_back(&pair_bonded_interactions);
 		iclass_list.push_back(&angular_interactions);
 		iclass_list.push_back(&dihedral_interactions);
-<<<<<<< HEAD
-=======
 		iclass_list.push_back(&r13_interactions);
 		iclass_list.push_back(&r14_interactions);
 		iclass_list.push_back(&r15_interactions);
 		iclass_list.push_back(&helical_interactions);
 		iclass_list.push_back(&radius_of_gyration_interactions);
->>>>>>> 606c4417
 		iclass_list.push_back(&density_interactions);
 		
 		icomp_list.push_back(&one_body_computer);
@@ -1133,14 +1080,11 @@
 		icomp_list.push_back(&pair_bonded_computer);
 		icomp_list.push_back(&angular_computer);
 		icomp_list.push_back(&dihedral_computer);
-<<<<<<< HEAD
-=======
 		icomp_list.push_back(&r13_computer);
 		icomp_list.push_back(&r14_computer);
 		icomp_list.push_back(&r15_computer);
 		icomp_list.push_back(&helical_computer);
 		icomp_list.push_back(&radius_of_gyration_computer);
->>>>>>> 606c4417
 		icomp_list.push_back(&density_computer);
 		
 		check_input_values(this);
@@ -1189,10 +1133,7 @@
 // Select the correct type name array for the interaction.
 char** select_name(InteractionClassSpec* const ispec, char ** const cg_name);
 
-<<<<<<< HEAD
-=======
 // Convert selected basis types to kBSplineAndDeriv (for REM)
 void screen_interaction_basis(CG_MODEL_DATA* const cg);
 
->>>>>>> 606c4417
 #endif
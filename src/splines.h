//
//  splines.h
//  
//
//  Copyright (c) 2016 The Voth Group at The University of Chicago. All rights reserved.
//

#ifndef _splines_h
#define _splines_h

#include <vector>
#include "gsl/gsl_bspline.h"
#include "math.h"

<<<<<<< HEAD
enum BasisType {kBSpline = 0, kLinearSpline = 1, kBSplineAndDeriv = 2, kNone = 3};
=======
enum BasisType {kDelta = -1, kBSpline = 0, kLinearSpline = 1, kBSplineAndDeriv = 2, kNone = 3, kPower = 4, kLJ = 5};
>>>>>>> 606c4417

struct InteractionClassSpec;

class SplineComputer {

protected:
    unsigned n_coef;
    unsigned n_to_force_match;
    unsigned n_defined;
    double binwidth;

    InteractionClassSpec *ispec_;
    std::vector<unsigned> interaction_column_indices_;
<<<<<<< HEAD
    double get_param_less_lower_cutoff(const int index_among_defined, const double param_val) const;
=======
>>>>>>> 606c4417
    
public:
    SplineComputer(InteractionClassSpec* ispec);
    inline virtual ~SplineComputer() { }
    void get_bin(void);
    double get_param_less_lower_cutoff(const int index_among_defined, const double param_val) const;
    inline int get_n_coef(void) { return n_coef; };
    virtual void calculate_basis_fn_vals(const int index_among_defined, const double param_val, int &first_nonzero_basis_index, std::vector<double> &vals) = 0;
    virtual double evaluate_spline(const int index_among_defined, const int first_nonzero_basis_index, const std::vector<double> &spline_coeffs, const double axis) = 0;
};

SplineComputer* set_up_fm_spline_comp(InteractionClassSpec *ispec);
SplineComputer* set_up_table_spline_comp(InteractionClassSpec *ispec);

class BSplineComputer : public SplineComputer {  

protected:
    gsl_bspline_workspace** bspline_workspaces;
    gsl_vector* bspline_vectors;

public:
    BSplineComputer(InteractionClassSpec* ispec);
    virtual ~BSplineComputer();
    
   virtual void calculate_basis_fn_vals(const int index_among_defined, const double param_val, int &first_nonzero_basis_index, std::vector<double> &vals);
   virtual double evaluate_spline(const int index_among_defined, const int first_nonzero_basis_index, const std::vector<double> &spline_coeffs, const double axis);
};

class BSplineAndDerivComputer : public SplineComputer {

protected:
    int class_subtype;
    gsl_bspline_workspace** bspline_workspaces;
    gsl_vector* bspline_vectors;
    gsl_matrix* bspline_matrices;

public:
    BSplineAndDerivComputer(InteractionClassSpec* ispec);
    virtual ~BSplineAndDerivComputer();

   virtual void calculate_basis_fn_vals(const int index_among_defined, const double param_val, int &first_nonzero_basis_index, std::vector<double> &vals);
   void calculate_bspline_deriv_vals(const int index_among_defined, const double param_val, int &first_nonzero_basis_index, std::vector<double> &vals);
   virtual double evaluate_spline(const int index_among_defined, const int first_nonzero_basis_index, const std::vector<double> &spline_coeffs, const double axis);
   double evaluate_spline_deriv(const int index_among_defined, const int first_nonzero_basis_index, const std::vector<double> &spline_coeffs, const double axis); 
};

class LinearSplineComputer : public SplineComputer {

public:
    LinearSplineComputer(InteractionClassSpec* ispec);
    virtual ~LinearSplineComputer() {}

    virtual void calculate_basis_fn_vals(const int index_among_defined, const double param_val, int &first_nonzero_basis_index, std::vector<double> &vals);
    virtual double evaluate_spline(const int index_among_defined, const int first_nonzero_basis_index, const std::vector<double> &spline_coeffs, const double axis);
};

<<<<<<< HEAD
=======
class DeltaSplineComputer : public SplineComputer {

public:
    DeltaSplineComputer(InteractionClassSpec* ispec);
    virtual ~DeltaSplineComputer() {}

    virtual void calculate_basis_fn_vals(const int index_among_defined, const double param_val, int &first_nonzero_basis_index, std::vector<double> &vals);
    virtual double evaluate_spline(const int index_among_defined, const int first_nonzero_basis_index, const std::vector<double> &spline_coeffs, const double axis);
};

>>>>>>> 606c4417
class NoneSplineComputer : public SplineComputer {

public:
	NoneSplineComputer(InteractionClassSpec* ispec);
	virtual ~NoneSplineComputer() {}
	
    virtual void calculate_basis_fn_vals(const int index_among_defined, const double param_val, int &first_nonzero_basis_index, std::vector<double> &vals) {};
    virtual double evaluate_spline(const int index_among_defined, const int first_nonzero_basis_index, const std::vector<double> &spline_coeffs, const double axis) { return 0.0; };
};

class TableSplineComputer : public SplineComputer {

public:
    TableSplineComputer(InteractionClassSpec* ispec);
    virtual ~TableSplineComputer() {}

    virtual void calculate_basis_fn_vals(const int index_among_defined, const double param_val, int &first_nonzero_basis_index, std::vector<double> &vals);
    virtual double evaluate_spline(const int index_among_defined, const int first_nonzero_basis_index, const std::vector<double> &spline_coeffs, const double axis);
};


class PowerComputer : public SplineComputer {

 public:
  PowerComputer(InteractionClassSpec* ispec);
  virtual ~PowerComputer() {}

  virtual void calculate_basis_fn_vals(const int index_among_defined, const double param_vals, int &first_nonzero_basis_index, std::vector<double> &vals);
  void calculate_bspline_deriv_vals(const int index_among_defined, const double param_val, int &first_nonzero_basis_index, std::vector<double> &vals);
  virtual double evaluate_spline(const int index_among_defined, const int first_nonzero_basis_index, const std::vector<double> &spline_coeffs, const double axis);
  double evaluate_spline_deriv(const int index_among_defined, const int first_nonzero_basis_index, const std::vector<double> &spline_coeffs, const double axis); 
  virtual void power_eval(const double param_val, std::vector<double> &vals);
  virtual void inverse_power_eval(const double param_val, std::vector<double> &vals);
  virtual void deriv_eval(const double param_val, std::vector<double> &vals);
  virtual void inverse_deriv_eval(const double param_val, std::vector<double> &vals);
  virtual void fourier_eval(const double param_val, std::vector<double> &vals);
  virtual void fourier_deriv_eval(const double param_val, std::vector<double> &vals);
  virtual double power_axis(const int index_among_definedd, const std::vector<double> &spline_coeffs, const double axis_val, int ici_value, int first_nonzero_basis_index);
  virtual double inverse_power_axis(const int index_among_definedd, const std::vector<double> &spline_coeffs, const double axis_val, int ici_value, int first_nonzero_basis_index);
  virtual double deriv_axis(const int index_among_definedd, const std::vector<double> &spline_coeffs, const double axis_val, int ici_value, int first_nonzero_basis_index);
  virtual double inverse_deriv_axis(const int index_among_definedd, const std::vector<double> &spline_coeffs, const double axis_val, int ici_value, int first_nonzero_basis_index);
  virtual double fourier_axis(const int index_among_definedd, const std::vector<double> &spline_coeffs, const double axis_val, int ici_value, int first_nonzero_basis_index);
  virtual double fourier_deriv_axis(const int index_among_definedd, const std::vector<double> &spline_coeffs, const double axis_val, int ici_value, int first_nonzero_basis_index);
};

class LJComputer : public SplineComputer {

 public:
  LJComputer(InteractionClassSpec* ispec);
  virtual ~LJComputer() {}

  virtual void calculate_basis_fn_vals(const int index_among_defined, const double param_vals, int &first_nonzero_basis_index, std::vector<double> &vals);
  void calculate_bspline_deriv_vals(const int index_among_defined, const double param_val, int &first_nonzero_basis_index, std::vector<double> &vals);
  virtual double evaluate_spline(const int index_among_defined, const int first_nonzero_basis_index, const std::vector<double> &spline_coeffs, const double axis);
  double evaluate_spline_deriv(const int index_among_defined, const int first_nonzero_basis_index, const std::vector<double> &spline_coeffs, const double axis);
  
  virtual void power_eval(const double param_val, std::vector<double> &vals);
  virtual void deriv_eval(const double param_val, std::vector<double> &vals);
  virtual double power_axis(const int index_among_definedd, const std::vector<double> &spline_coeffs, const double axis_val, int ici_value, int first_nonzero_basis_index);
  virtual double deriv_axis(const int index_among_definedd, const std::vector<double> &spline_coeffs, const double axis_val, int ici_value, int first_nonzero_basis_index);

  virtual void inverse_power_eval(const double param_val, std::vector<double> &vals);
  virtual void inverse_deriv_eval(const double param_val, std::vector<double> &vals);
  virtual double inverse_power_axis(const int index_among_definedd, const std::vector<double> &spline_coeffs, const double axis_val, int ici_value, int first_nonzero_basis_index);
  virtual double inverse_deriv_axis(const int index_among_definedd, const std::vector<double> &spline_coeffs, const double axis_val, int ici_value, int first_nonzero_basis_index);

  virtual void fourier_eval(const double param_val, std::vector<double> &vals);
  virtual void fourier_deriv_eval(const double param_val, std::vector<double> &vals);
  virtual double fourier_axis(const int index_among_definedd, const std::vector<double> &spline_coeffs, const double axis_val, int ici_value, int first_nonzero_basis_index);
  virtual double fourier_deriv_axis(const int index_among_definedd, const std::vector<double> &spline_coeffs, const double axis_val, int ici_value, int first_nonzero_basis_index);


};
  

#endif<|MERGE_RESOLUTION|>--- conflicted
+++ resolved
@@ -12,11 +12,7 @@
 #include "gsl/gsl_bspline.h"
 #include "math.h"
 
-<<<<<<< HEAD
-enum BasisType {kBSpline = 0, kLinearSpline = 1, kBSplineAndDeriv = 2, kNone = 3};
-=======
 enum BasisType {kDelta = -1, kBSpline = 0, kLinearSpline = 1, kBSplineAndDeriv = 2, kNone = 3, kPower = 4, kLJ = 5};
->>>>>>> 606c4417
 
 struct InteractionClassSpec;
 
@@ -30,10 +26,6 @@
 
     InteractionClassSpec *ispec_;
     std::vector<unsigned> interaction_column_indices_;
-<<<<<<< HEAD
-    double get_param_less_lower_cutoff(const int index_among_defined, const double param_val) const;
-=======
->>>>>>> 606c4417
     
 public:
     SplineComputer(InteractionClassSpec* ispec);
@@ -90,8 +82,6 @@
     virtual double evaluate_spline(const int index_among_defined, const int first_nonzero_basis_index, const std::vector<double> &spline_coeffs, const double axis);
 };
 
-<<<<<<< HEAD
-=======
 class DeltaSplineComputer : public SplineComputer {
 
 public:
@@ -102,7 +92,6 @@
     virtual double evaluate_spline(const int index_among_defined, const int first_nonzero_basis_index, const std::vector<double> &spline_coeffs, const double axis);
 };
 
->>>>>>> 606c4417
 class NoneSplineComputer : public SplineComputer {
 
 public:

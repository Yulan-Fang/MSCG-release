--- conflicted
+++ resolved
@@ -1,15 +1,7 @@
 FM code
 1) Test and debug 3B interactions
-<<<<<<< HEAD
-
-LAMMPS release
-1) Create python install script (Zack)
-2) Add mapping script (Glen, Zack)
-=======
-2) Debug pair*density OP interactions
-3) Tabulated input for existing (MS-CG VI) 3B interactions
-4) Add MS-CG IX alternative 3B interactions (and tabulated)
-5) Orthogonal basis sets
+2) Tabulated input for existing (MS-CG VI) 3B interactions
+3) Orthogonal basis sets
 6) Wavelet basis sets (?)
 7) Volume dependent basis sets (for one-body) and MS-CODE
 
@@ -18,5 +10,4 @@
 
 LAMMPS release
 1) Create python install script (Zack)
-2) Create/release python mapping script (Alek/Zack/Glen)
->>>>>>> 217d4d73
+2) Create/release python mapping script (Alek/Zack/Glen)